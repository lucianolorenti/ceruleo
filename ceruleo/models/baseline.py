--- conflicted
+++ resolved
@@ -20,14 +20,8 @@
         self.mode = mode
         self.RUL_threshold = RUL_threshold
 
-<<<<<<< HEAD
     def fit(self, ds: Union[TransformedDataset, AbstractPDMDataset]):
         """Compute the mean or median RUL using the given dataset
-=======
-    def fit(self, ds: Union[TransformedDataset, AbstractLivesDataset]):
-        """
-        Compute the mean or median RUL using the given dataset
->>>>>>> 7862b3c5
 
         Parameters:
             ds:  Dataset from which obtain the true RUL
