--- conflicted
+++ resolved
@@ -17,13 +17,8 @@
 
 
 def true_values(
-<<<<<<< HEAD
     dataset: Union[WindowedDatasetIterator, Batcher, AbstractPDMDataset],
     target_column: Optional[str] = None
-=======
-    dataset: Union[WindowedDatasetIterator, Batcher, AbstractTimeSeriesDataset],
-    target_column: Optional[str] = None,
->>>>>>> 7862b3c5
 ) -> np.array:
     """Obtain the true RUL of the dataset after the transformation
 
@@ -40,13 +35,7 @@
     if isinstance(dataset, Batcher):
         dataset = dataset.iterator
 
-<<<<<<< HEAD
     elif isinstance(dataset, AbstractPDMDataset) and not isinstance(dataset, TransformedDataset):
-=======
-    elif isinstance(dataset, AbstractTimeSeriesDataset) and not isinstance(
-        dataset, TransformedDataset
-    ):
->>>>>>> 7862b3c5
         if target_column is None:
             if not hasattr(dataset, "rul_column"):
                 raise ValueError("Please provide a target column to access")
