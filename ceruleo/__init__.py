from pathlib import Path
import os

PACKAGE_PATH = Path(__file__).resolve().parent
DATA_PATH = Path(os.environ.get('CERULEO_DATA_PATH', Path.home() / '.ceruleo' / 'data'))
DATA_PATH.mkdir(parents=True, exist_ok=True)

CACHE_PATH = Path(os.environ.get('CERULEO_CACHE_PATH', Path.home() / '.ceruleo' / 'cache'))
CACHE_PATH.mkdir(parents=True, exist_ok=True)


<<<<<<< HEAD
__version__ = "2.0.0"
=======
__version__ = "2.0.6"
>>>>>>> 4e78cb51
<|MERGE_RESOLUTION|>--- conflicted
+++ resolved
@@ -9,8 +9,4 @@
 CACHE_PATH.mkdir(parents=True, exist_ok=True)
 
 
-<<<<<<< HEAD
-__version__ = "2.0.0"
-=======
-__version__ = "2.0.6"
->>>>>>> 4e78cb51
+__version__ = "2.0.6"