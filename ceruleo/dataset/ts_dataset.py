--- conflicted
+++ resolved
@@ -67,8 +67,6 @@
             self.number_of_samples_of_time_series(i) for i in tqdm(range(len(self)))
         ]
 
-<<<<<<< HEAD
-=======
     def duration(self, life: pd.DataFrame) -> float:
         """Obtain the duration of the time-series
 
@@ -81,7 +79,6 @@
         v = life.index
         return v.max() - v.min()
 
->>>>>>> 7862b3c5
     def durations(self, show_progress: bool = False) -> List[float]:
         """
         Obtain the length of each life
@@ -282,17 +279,11 @@
         )
 
 
-<<<<<<< HEAD
 class FoldedDataset(AbstractPDMDataset):
-    def __init__(self, dataset: AbstractPDMDataset, indices: list):
-=======
-class FoldedDataset(AbstractTimeSeriesDataset):
     """
     Dataset containing a subset of the time-series. An instanc of this class can be obtained by slicing an AbstractTimeSeriesDataset with a list of indexes
     """
-
-    def __init__(self, dataset: AbstractTimeSeriesDataset, indices: list):
->>>>>>> 7862b3c5
+    def __init__(self, dataset: AbstractPDMDataset, indices: list):
         super().__init__()
         self.dataset = dataset
         self.indices = indices
@@ -369,15 +360,8 @@
     def rul_column(self):
         return self.dataset.rul_column
 
-<<<<<<< HEAD
-=======
-class AbstractLivesDataset(AbstractTimeSeriesDataset):
-    """
-    Base class for RUL estimation dataset
->>>>>>> 7862b3c5
-
-
-<<<<<<< HEAD
+
+
 
 class PDMDataset(AbstractPDMDataset):
     def __init__(self, path:Path):
@@ -415,17 +399,4 @@
     
     @property
     def rul_column(self) -> int:
-        return self._rul_column
-=======
-    * `__getitem__(self, i) -> pd.DataFrame`: This method should return the i-th life
-    * `n_time_series(self) -> int`: The property return the total number of lives present in the dataset
-    * `rul_column(self) -> str`: The property should return the name of the RUL column
-    """
-
-    @abstractproperty
-    def rul_column(self) -> str:
-        raise NotImplementedError
-
-    def duration(self, life: pd.DataFrame) -> float:
-        return life[self.rul_column].max()
->>>>>>> 7862b3c5
+        return self._rul_column