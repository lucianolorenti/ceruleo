import gzip
import io
import logging
import os
import pickle
import shutil
import tarfile
from enum import Enum
from pathlib import Path
from typing import List, Optional, Union
from ceruleo.dataset.builder.builder import DatasetBuilder
from ceruleo.dataset.builder.cycles_splitter import FailureDataCycleSplitter
from ceruleo.dataset.builder.rul_column import NumberOfRowsRULColumn

import gdown
import numpy as np
import pandas as pd
from tqdm.auto import tqdm

from ceruleo import CACHE_PATH, DATA_PATH
from ceruleo.dataset.ts_dataset import AbstractPDMDataset, PDMDataset

logger = logging.getLogger(__name__)

COMPRESSED_FILE = "phm_data_challenge_2018.tar.gz"
FOLDER = "phm_data_challenge_2018"


URL = "https://drive.google.com/uc?id=15Jx9Scq9FqpIGn8jbAQB_lcHSXvIoPzb"
OUTPUT = COMPRESSED_FILE


def download(url: str, path: Path):
    logger.info("Downloading dataset...")
<<<<<<< HEAD
    gdown.download(url, str(path / OUTPUT), quiet=False)
=======
    gdown.download(URL, str(path / OUTPUT), quiet=False)


def prepare_raw_dataset(path: Path):
    def track_progress(members):
        for member in tqdm(members, total=70):
            yield member

    path = path / "raw"
    path.mkdir(parents=True, exist_ok=True)
    if not (path / OUTPUT).resolve().is_file():
        download(path)
    logger.info("Decompressing  dataset...")
    with tarfile.open(path / OUTPUT, "r") as tarball:

        def is_within_directory(directory, target):
            abs_directory = os.path.abspath(directory)
            abs_target = os.path.abspath(target)

            prefix = os.path.commonprefix([abs_directory, abs_target])

            return prefix == abs_directory

        def safe_extract(tar, path=".", members=None, *, numeric_owner=False):
            for member in tar.getmembers():
                member_path = os.path.join(path, member.name)
                if not is_within_directory(path, member_path):
                    raise Exception("Attempted Path Traversal in Tar File")

            tar.extractall(path, members, numeric_owner=numeric_owner)

        safe_extract(tarball, path=path, members=track_progress(tarball))
    shutil.move(str(path / "phm_data_challenge_2018" / "train"), str(path / "train"))
    shutil.move(str(path / "phm_data_challenge_2018" / "test"), str(path / "test"))
    shutil.rmtree(str(path / "phm_data_challenge_2018"))
    (path / OUTPUT).unlink()
>>>>>>> 7862b3c5


class FailureType(Enum):
    """Failure types availables for the dataset.

    Possible values are:
    ```
    FailureType.FlowCoolPressureDroppedBelowLimit
    FailureType.FlowcoolPressureTooHighCheckFlowcoolPump
    FailureType.FlowcoolLeak
    ```
    """

    FlowCoolPressureDroppedBelowLimit = "FlowCool Pressure Dropped Below Limit"
    FlowcoolPressureTooHighCheckFlowcoolPump = (
        "Flowcool Pressure Too High Check Flowcool Pump"
    )
    FlowcoolLeak = "Flowcool leak"

    @staticmethod
    def that_starth_with(s: str):
        for f in FailureType:
            if s.startswith(f.value):
                return f
        return None


<<<<<<< HEAD
class PHMDataset2018(PDMDataset):
=======
from typing import List, Optional, Union


def merge_data_with_faults(
    data_file: Union[str, Path], fault_data_file: Union[str, Path]
) -> pd.DataFrame:
    """Merge the raw sensor data with the fault information

    Parameters:
        data_file: Path where the raw sensor data is located
        fault_data_file: Path where the fault information is located

    Returns:
        A Dataframe indexed by time with the raw sensors and faults. The dataframe contains also a fault_number column
    """
    data = pd.read_csv(data_file).set_index("time")

    fault_data = (
        pd.read_csv(fault_data_file).drop_duplicates(subset=["time"]).set_index("time")
    )
    fault_data["fault_number"] = range(fault_data.shape[0])
    return pd.merge_asof(data, fault_data, on="time", direction="forward").set_index(
        "time"
    )


def prepare_dataset(dataset_path: Path):
    (dataset_path / "processed" / "lives").mkdir(exist_ok=True, parents=True)

    files = list(Path(dataset_path / "raw" / "train").resolve().glob("*.csv"))
    faults_files = list(
        Path(dataset_path / "raw" / "train" / "train_faults").resolve().glob("*.csv")
    )
    files = {file.stem[0:6]: file for file in files}
    faults_files = {file.stem[0:6]: file for file in faults_files}
    dataset_data = []
    for filename in tqdm(faults_files.keys(), "Processing files"):
        tool = filename[0:6]
        data_file = files[tool]
        logger.info(f"Loading data file {files[tool]}")
        fault_data_file = faults_files[filename]
        data = merge_data_with_faults(data_file, fault_data_file)
        for life_index, life_data in data.groupby("fault_number"):
            if life_data.shape[0] == 0:
                continue
            failure_type = FailureType.that_starth_with(life_data["fault_name"].iloc[0])
            output_filename = (
                f"Life_{int(life_index)}_{tool}_{failure_type.name}.pkl.gzip"
            )
            dataset_data.append(
                (tool, life_data.shape[0], failure_type.value, output_filename)
            )
            life = life_data.copy()
            life["RUL"] = np.arange(life.shape[0] - 1, -1, -1)
            with gzip.open(
                dataset_path / "processed" / "lives" / output_filename, "wb"
            ) as file:
                pickle.dump(life_data, file)

    df = pd.DataFrame(
        dataset_data, columns=["Tool", "Number of samples", "Failure Type", "Filename"]
    )
    df.to_csv(dataset_path / "processed" / "lives" / "lives_db.csv")


class PHMDataset2018(AbstractLivesDataset):
>>>>>>> 7862b3c5
    """PHM 2018 Dataset

    The 2018 PHM dataset is a public dataset released by Seagate which contains the execution of 20 different
    ion milling machines. They distinguish three different failure causes and provide 22 features,
    including user-defined variables and sensors.

    Three faults are present in the dataset

    * Fault mode 1 occurs when flow-cool pressure drops.
    * Fault mode 2 occurs when flow-cool pressure becomes too high.
    * Fault mode 3 represents flow-cool leakage.

    [Dataset reference](https://phmsociety.org/conference/annual-conference-of-the-phm-society/annual-conference-of-the-prognostics-and-health-management-society-2018-b/phm-data-challenge-6/)

    Example:
<<<<<<< HEAD

    ```py
=======
    ```
>>>>>>> 7862b3c5
    dataset = PHMDataset2018(
    failure_types=FailureType.FlowCoolPressureDroppedBelowLimit,tools=['01_M02']
    )
    ```

<<<<<<< HEAD


    Parameters:
=======
    Parameters:
        failure_types: List of failure types
        tools: List of tools
>>>>>>> 7862b3c5
        path: Path where the dataset is located
    """

    def __init__(
        self,
        path: Path = DATA_PATH,
        url: str = URL
    ):
        self.url = url
        super().__init__(path)



    def _prepare_dataset(self):
        if self.lives_table_filename.is_file():
            return
        if not (self.dataset_path / "raw" / "train").is_dir():
            self.prepare_raw_dataset(self.dataset_path)
        files = list(
            Path(self.dataset_path / "raw" / "train").resolve().glob("*.csv")
        )
        faults_files = list(
            Path(self.dataset_path / "raw" / "train" / "train_faults")
            .resolve()
            .glob("*.csv")
        )

        (
            DatasetBuilder()
            .set_splitting_method(FailureDataCycleSplitter())
            .set_rul_column(NumberOfRowsRULColumn())
            .add_cycle_metadata({
                "Tool": "Tool",
                "Failure Type": "Failure Type",
            })
            .build(
                raw=self.dataset_path / "raw",
                output=self.dataset_path / "processed",
            )
        )

    @property
    def n_time_series(self) -> int:
        return self.lives.shape[0]

    def _load_life(self, filename: str) -> pd.DataFrame:
        with gzip.open(self.procesed_path / filename, "rb") as file:
            df = pickle.load(file)
        return df

    def get_time_series(self, i: int) -> pd.DataFrame:
        df = self._load_life(self.lives.iloc[i]["Filename"])
<<<<<<< HEAD
        #df.index = pd.to_timedelta(df.index, unit="s")
        #df = df[df["FIXTURESHUTTERPOSITION"] == 1]
        #df["RUL"] = np.arange(df.shape[0] - 1, -1, -1)
=======
        df.index = pd.to_timedelta(df.index, unit="s")
        df = df[df["FIXTURESHUTTERPOSITION"] == 1]
        df["RUL"] = np.arange(df.shape[0] - 1, -1, -1)
>>>>>>> 7862b3c5

        return df

    @property
    def rul_column(self) -> str:
        return "RUL"


    def prepare_raw_dataset(self):
        """Download and unzip the raw files

        Args:
            path (Path): Path where to store the raw dataset
        """

        def track_progress(members):
            for member in tqdm(members, total=70):
                yield member

        path = self.output_path / "raw"
        path.mkdir(parents=True, exist_ok=True)
        if not (path / OUTPUT).resolve().is_file():
            download(self.url, path)
        logger.info("Decompressing  dataset...")
        with tarfile.open(path / OUTPUT, "r") as tarball:

            def is_within_directory(directory, target):
                abs_directory = os.path.abspath(directory)
                abs_target = os.path.abspath(target)
                prefix = os.path.commonprefix([abs_directory, abs_target])
                return prefix == abs_directory

            def safe_extract(tar, path=".", members=None, *, numeric_owner=False):
                for member in tar.getmembers():
                    member_path = os.path.join(path, member.name)
                    if not is_within_directory(path, member_path):
                        raise Exception("Attempted Path Traversal in Tar File")

                tar.extractall(path, members, numeric_owner=numeric_owner)

            safe_extract(tarball, path=path, members=track_progress(tarball))
        shutil.move(str(path / "phm_data_challenge_2018" / "train"), str(path / "train"))
        shutil.move(str(path / "phm_data_challenge_2018" / "test"), str(path / "test"))
        shutil.rmtree(str(path / "phm_data_challenge_2018"))
        (path / OUTPUT).unlink()<|MERGE_RESOLUTION|>--- conflicted
+++ resolved
@@ -32,46 +32,7 @@
 
 def download(url: str, path: Path):
     logger.info("Downloading dataset...")
-<<<<<<< HEAD
     gdown.download(url, str(path / OUTPUT), quiet=False)
-=======
-    gdown.download(URL, str(path / OUTPUT), quiet=False)
-
-
-def prepare_raw_dataset(path: Path):
-    def track_progress(members):
-        for member in tqdm(members, total=70):
-            yield member
-
-    path = path / "raw"
-    path.mkdir(parents=True, exist_ok=True)
-    if not (path / OUTPUT).resolve().is_file():
-        download(path)
-    logger.info("Decompressing  dataset...")
-    with tarfile.open(path / OUTPUT, "r") as tarball:
-
-        def is_within_directory(directory, target):
-            abs_directory = os.path.abspath(directory)
-            abs_target = os.path.abspath(target)
-
-            prefix = os.path.commonprefix([abs_directory, abs_target])
-
-            return prefix == abs_directory
-
-        def safe_extract(tar, path=".", members=None, *, numeric_owner=False):
-            for member in tar.getmembers():
-                member_path = os.path.join(path, member.name)
-                if not is_within_directory(path, member_path):
-                    raise Exception("Attempted Path Traversal in Tar File")
-
-            tar.extractall(path, members, numeric_owner=numeric_owner)
-
-        safe_extract(tarball, path=path, members=track_progress(tarball))
-    shutil.move(str(path / "phm_data_challenge_2018" / "train"), str(path / "train"))
-    shutil.move(str(path / "phm_data_challenge_2018" / "test"), str(path / "test"))
-    shutil.rmtree(str(path / "phm_data_challenge_2018"))
-    (path / OUTPUT).unlink()
->>>>>>> 7862b3c5
 
 
 class FailureType(Enum):
@@ -99,76 +60,7 @@
         return None
 
 
-<<<<<<< HEAD
 class PHMDataset2018(PDMDataset):
-=======
-from typing import List, Optional, Union
-
-
-def merge_data_with_faults(
-    data_file: Union[str, Path], fault_data_file: Union[str, Path]
-) -> pd.DataFrame:
-    """Merge the raw sensor data with the fault information
-
-    Parameters:
-        data_file: Path where the raw sensor data is located
-        fault_data_file: Path where the fault information is located
-
-    Returns:
-        A Dataframe indexed by time with the raw sensors and faults. The dataframe contains also a fault_number column
-    """
-    data = pd.read_csv(data_file).set_index("time")
-
-    fault_data = (
-        pd.read_csv(fault_data_file).drop_duplicates(subset=["time"]).set_index("time")
-    )
-    fault_data["fault_number"] = range(fault_data.shape[0])
-    return pd.merge_asof(data, fault_data, on="time", direction="forward").set_index(
-        "time"
-    )
-
-
-def prepare_dataset(dataset_path: Path):
-    (dataset_path / "processed" / "lives").mkdir(exist_ok=True, parents=True)
-
-    files = list(Path(dataset_path / "raw" / "train").resolve().glob("*.csv"))
-    faults_files = list(
-        Path(dataset_path / "raw" / "train" / "train_faults").resolve().glob("*.csv")
-    )
-    files = {file.stem[0:6]: file for file in files}
-    faults_files = {file.stem[0:6]: file for file in faults_files}
-    dataset_data = []
-    for filename in tqdm(faults_files.keys(), "Processing files"):
-        tool = filename[0:6]
-        data_file = files[tool]
-        logger.info(f"Loading data file {files[tool]}")
-        fault_data_file = faults_files[filename]
-        data = merge_data_with_faults(data_file, fault_data_file)
-        for life_index, life_data in data.groupby("fault_number"):
-            if life_data.shape[0] == 0:
-                continue
-            failure_type = FailureType.that_starth_with(life_data["fault_name"].iloc[0])
-            output_filename = (
-                f"Life_{int(life_index)}_{tool}_{failure_type.name}.pkl.gzip"
-            )
-            dataset_data.append(
-                (tool, life_data.shape[0], failure_type.value, output_filename)
-            )
-            life = life_data.copy()
-            life["RUL"] = np.arange(life.shape[0] - 1, -1, -1)
-            with gzip.open(
-                dataset_path / "processed" / "lives" / output_filename, "wb"
-            ) as file:
-                pickle.dump(life_data, file)
-
-    df = pd.DataFrame(
-        dataset_data, columns=["Tool", "Number of samples", "Failure Type", "Filename"]
-    )
-    df.to_csv(dataset_path / "processed" / "lives" / "lives_db.csv")
-
-
-class PHMDataset2018(AbstractLivesDataset):
->>>>>>> 7862b3c5
     """PHM 2018 Dataset
 
     The 2018 PHM dataset is a public dataset released by Seagate which contains the execution of 20 different
@@ -184,26 +76,16 @@
     [Dataset reference](https://phmsociety.org/conference/annual-conference-of-the-phm-society/annual-conference-of-the-prognostics-and-health-management-society-2018-b/phm-data-challenge-6/)
 
     Example:
-<<<<<<< HEAD
 
     ```py
-=======
-    ```
->>>>>>> 7862b3c5
     dataset = PHMDataset2018(
     failure_types=FailureType.FlowCoolPressureDroppedBelowLimit,tools=['01_M02']
     )
     ```
 
-<<<<<<< HEAD
 
 
     Parameters:
-=======
-    Parameters:
-        failure_types: List of failure types
-        tools: List of tools
->>>>>>> 7862b3c5
         path: Path where the dataset is located
     """
 
@@ -256,15 +138,9 @@
 
     def get_time_series(self, i: int) -> pd.DataFrame:
         df = self._load_life(self.lives.iloc[i]["Filename"])
-<<<<<<< HEAD
         #df.index = pd.to_timedelta(df.index, unit="s")
         #df = df[df["FIXTURESHUTTERPOSITION"] == 1]
         #df["RUL"] = np.arange(df.shape[0] - 1, -1, -1)
-=======
-        df.index = pd.to_timedelta(df.index, unit="s")
-        df = df[df["FIXTURESHUTTERPOSITION"] == 1]
-        df["RUL"] = np.arange(df.shape[0] - 1, -1, -1)
->>>>>>> 7862b3c5
 
         return df
 
