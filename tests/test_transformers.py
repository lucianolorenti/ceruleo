from typing import List, Optional

import numpy as np
import pandas as pd
import pytest
import scipy.stats

<<<<<<< HEAD
from ceruleo.dataset.ts_dataset import AbstractPDMDataset
=======
from ceruleo.dataset.ts_dataset import AbstractTimeSeriesDataset
from ceruleo.iterators.iterators import RelativeToEnd, RelativeToStart
>>>>>>> 7862b3c5
from ceruleo.transformation.features.entropy import LocalEntropyMeasures
from ceruleo.transformation.features.extraction import (
    EMD, ChangesDetector, Difference, ExpandingStatistics, OneHotCategorical,
    RollingStatistics, SimpleEncodingCategorical, SlidingNonOverlappingEMD)
from ceruleo.transformation.features.outliers import (
    EWMAOutOfRange, IQROutlierRemover, IsolationForestOutlierRemover,
    ZScoreOutlierRemover)
from ceruleo.transformation.features.resamplers import \
    IntegerIndexResamplerTransformer
from ceruleo.transformation.features.selection import (ByNameFeatureSelector,
                                                       NullProportionSelector)
from ceruleo.transformation.features.slicing import SliceRows
from ceruleo.transformation.features.transformation import (
    Accumulate, Apply, Clip, Diff, ExpandingCentering, ExpandingNormalization, MeanCentering,
    MedianCentering, Peaks, RollingCentering, Scale, Sqrt, Square, StringConcatenate, SubstractLinebase)
from ceruleo.transformation.functional.pipeline.pipeline import Pipeline
from ceruleo.transformation.utils import (IdentityTransformerStep,
                                          PandasToNumpy, QuantileEstimator,
                                          TransformerLambda)


def manual_expanding(df: pd.DataFrame, min_points: int = 1):
    to_compute = [
        "kurtosis",
        "skewness",
        "max",
        "min",
        "std",
        "peak",
        "impulse",
        "clearance",
        "rms",
        "shape",
        "crest",
    ]
    dfs = []
    for c in df.columns:
        d = []
        for i in range(min_points - 1):
            d.append([np.nan for f in to_compute])
        for end in range(min_points, df.shape[0] + 1):
            data = df[c].iloc[:end]
            row = [manual_features(data, f) for f in to_compute]
            d.append(row)
        dfs.append(pd.DataFrame(d, columns=[f"{c}_{f}" for f in to_compute]))
    return pd.concat(dfs, axis=1)


def manual_rolling(df: pd.DataFrame, min_points: int = 1, window_size: int = 5):
    to_compute = [
        "kurtosis",
        "skewness",
        "max",
        "min",
        "std",
        "peak",
        "impulse",
        "clearance",
        "rms",
        "shape",
        "crest",
    ]
    dfs = []
    for c in df.columns:
        d = []
        for i in range(min_points - 1):
            d.append([np.nan for f in to_compute])
        for end in range(min_points, df.shape[0] + 1):
            data = df[c].iloc[max(end - window_size, 0) : end]
            row = [manual_features(data, f) for f in to_compute]
            d.append(row)
        dfs.append(pd.DataFrame(d, columns=[f"{c}_{f}" for f in to_compute]))
    return pd.concat(dfs, axis=1)


def kurtosis(s: pd.Series) -> float:
    return scipy.stats.kurtosis(s.values, bias=False)


def skewness(s: pd.Series) -> float:
    return scipy.stats.skew(s.values, bias=False)


def _max(s: pd.Series) -> float:
    return np.max(s.values)


def _min(s: pd.Series) -> float:
    return np.min(s.values)


def std(s: pd.Series) -> float:
    return np.std(s.values, ddof=1)


def peak(s: pd.Series) -> float:
    return max(s) - min(s)


def impulse(s: pd.Series) -> float:
    return peak(s) / np.mean(np.abs(s))


def clearance(s: pd.Series) -> float:
    return peak(s) / (np.mean(np.sqrt(np.abs(s))) ** 2)


def rms(s: pd.Series) -> float:
    return np.sqrt(np.mean(s**2))


def shape(s: pd.Series) -> float:
    return rms(s) / np.mean(np.abs(s))


def crest(s: pd.Series) -> float:
    return peak(s) / rms(s)


feature_functions = {
    "crest": crest,
    "shape": shape,
    "rms": rms,
    "clearance": clearance,
    "impulse": impulse,
    "peak": peak,
    "std": std,
    "min": _min,
    "max": _max,
    "skewness": skewness,
    "kurtosis": kurtosis,
}


def manual_features(s: pd.Series, name: str):
    return feature_functions[name](s)


class DatasetFromPandas(AbstractPDMDataset):
    def __init__(self, lives: List[pd.DataFrame]):

        self.lives = lives

    def get_time_series(self, i: int):
        return self.lives[i]

    @property
    def rul_column(self):
        return "RUL"

    @property
    def n_time_series(self):
        return len(self.lives)


class MockDataset(AbstractPDMDataset):
    def __init__(self, nlives: int):

        self.lives = [
            pd.DataFrame(
                {
                    "feature1": np.linspace(0, 100, 50),
                    "feature2": np.random.randint(2, size=(50,)),
                    "RUL": np.linspace(100, 0, 50),
                }
            )
            for i in range(nlives)
        ]

    def get_time_series(self, i: int):
        return self.lives[i]

    @property
    def rul_column(self):
        return "RUL"

    @property
    def n_time_series(self):
        return len(self.lives)


class MockDataset2(AbstractPDMDataset):
    def __init__(self, nlives: int):
        N = 500
        self.lives = [
            pd.DataFrame(
                {
                    "feature1": np.random.randn(N) * 0.5 + 2,
                    "feature2": np.random.randn(N) * 0.5 + 5,
                    "RUL": np.linspace(100, 0, N),
                }
            )
            for i in range(nlives - 1)
        ]

        self.lives.append(
            pd.DataFrame(
                {
                    "feature1": np.random.randn(N) * 0.5 + 1,
                    "feature2": np.random.randn(N) * 0.5 + 5,
                    "feature3": np.random.randn(N) * 0.5 + 2,
                    "feature4": np.random.randn(N) * 0.5 + 4,
                    "RUL": np.linspace(100, 0, N),
                }
            )
        )

        for j in range(self.nlives - 1):
            for k in range(5):
                p = np.random.randint(N)
                self.lives[j]["feature1"][p] = 5000
                self.lives[j]["feature2"][p] = 5000

        for k in range(5):
            p = np.random.randint(N)
            self.lives[-1]["feature1"][p] = 5000
            self.lives[-1]["feature2"][p] = 5000
            self.lives[-1]["feature3"][p] = 5000
            self.lives[-1]["feature4"][p] = 5000

    def get_life(self, i: int):
        return self.lives[i]

    @property
    def rul_column(self):
        return "RUL"

    @property
    def nlives(self):
        return len(self.lives)


class TestTransformers:
    def test_IQROutlierRemover(self):

        remover = IQROutlierRemover(clip=False)
        df = pd.DataFrame(
            {
                "a": [0, 0.5, 0.2, 0.1, 0.9, 15, 0.5, 0.3, 0.5],
                "b": [5, 6, 7, 5, 9, 5, 6, 5, -45],
            }
        )
        df_new = remover.fit_transform(df)
        assert np.isposinf(df_new["a"][5])
        assert np.isneginf(df_new["b"][8])

        remover = IQROutlierRemover(clip=False, prefer_partial_fit=True)
        df = pd.DataFrame(
            {
                "a": [0, 0.5, 0.2, 0.1, 0.9, 15, 0.5, 0.3, 0.5],
                "b": [5, 6, 7, 5, 9, 5, 6, 5, -45],
            }
        )
        df_new = remover.fit_transform(df)
        assert np.isposinf(df_new["a"][5])
        assert np.isneginf(df_new["b"][8])

    def test_ZScoreOutlierRemover(self):

        remover = ZScoreOutlierRemover(number_of_std_allowed=2)
        df = pd.DataFrame(
            {
                "a": [0, 0.5, 0.2, 0.1, 0.9, 15, 0.5, 0.3, 0.5],
                "b": [5, 6, 7, 5, 9, 5, 6, 5, 45],
            }
        )
        df_new = remover.fit_transform(df)
        assert pd.isnull(df_new["a"][5])
        assert pd.isnull(df_new["b"][8])

        remover = ZScoreOutlierRemover(number_of_std_allowed=2, prefer_partial_fit=True)
        df = pd.DataFrame(
            {
                "a": [0, 0.5, 0.2, 0.1, 0.9, 15, 0.5, 0.3, 0.5],
                "b": [5, 6, 7, 5, 9, 5, 6, 5, 45],
            }
        )
        df_new = remover.fit_transform(df)
        assert pd.isnull(df_new["a"][5])
        assert pd.isnull(df_new["b"][8])


class TestResamplers:
    def test_resampler(self):

        remover = SubSampleTransformer(2)
        df = pd.DataFrame(
            {
                "a": [0, 0.5, 0.2, 0.1, 0.9, 15, 0.5, 0.3, 0.5, 12],
                "b": [5, 6, 7, 5, 9, 5, 6, 5, 45, 12],
            }
        )
        df_new = remover.fit_transform(df)

        assert df_new.shape[0] == int(df.shape[0] / 2)


class TestSelection:
    def test_selection(self):
        df = pd.DataFrame(
            {
                "a": [0, 0.5, None, None],  # 0.5
                "b": [5, None, None, None],  # 0.75
                "c": [5, 2, 3, None],  # 0.25
            }
        )

        selector = NullProportionSelector(max_null_proportion=0.3)
        df_new = selector.fit_transform(df)
        assert set(df_new.columns) == set(["c"])

        selector = NullProportionSelector(max_null_proportion=0.55)
        df_new = selector.fit_transform(df)
        assert set(df_new.columns) == set(["a", "c"])

        selector = NullProportionSelector(max_null_proportion=0.8)
        df_new = selector.fit_transform(df)
        assert set(df_new.columns) == set(["a", "b", "c"])


class TestGenerators:
    def test_EMD(self):
        emd = EMD(n=3)
        df = pd.DataFrame(
            {
                "feature1": np.linspace(-50, 50, 500),
                "feature2": np.cos(np.linspace(-1, 50, 500)),
            }
        )
        df_t = emd.fit_transform(df)
        assert len(df_t["feature1_1"].dropna()) == 0
        assert df_t.shape[1] == 6

    def test_ChangesCounter(self):

        df = pd.DataFrame(
            {
                "feature1": ["a", "a", "a", "b", "b", "a", "a", "c"],
                "feature2": ["a", "a", "b", "b", "c", "c", "c", "c"],
            }
        )
        df_gt = pd.DataFrame(
            {"feature1": [1, 0, 0, 1, 0, 1, 0, 1], "feature2": [1, 0, 1, 0, 1, 0, 0, 0]}
        )
        t = ChangesDetector()
        df1 = t.fit_transform(df).astype("int")
        assert df1.compare(df_gt).empty

    def test_Accumulate(self):
        df = pd.DataFrame(
            {"a": [1, 2, 3, 4], "b": [2, 4, 6, 8], "c": [2, 2, 2, 2], "d": [1, 0, 1, 0]}
        )
        transformer = Accumulate()
        df_new = transformer.fit_transform(df)

        assert df_new["a"].iloc[-1] == 10
        assert df_new["b"].iloc[-1] == 20
        assert df_new["c"].iloc[-1] == 8
        assert (df_new["d"].values == np.array([1, 1, 2, 2])).all()

        ds = MockDataset(5)
        transformer = Accumulate()
        transformer.fit(ds)

        life_0 = transformer.transform(ds.lives[0])
        life_1 = transformer.transform(ds.lives[1])

        assert (life_0["feature1"] == ds.lives[0]["feature1"].cumsum()).all()
        assert (life_0["feature2"] == ds.lives[0]["feature2"].cumsum()).all()

        assert (life_1["feature1"] == ds.lives[1]["feature1"].cumsum()).all()
        assert (life_1["feature2"] == ds.lives[1]["feature2"].cumsum()).all()

    def test_expanding(self):

        lives = [
            pd.DataFrame(
                {
                    "a": np.random.rand(50) * 100 * np.random.rand(50) ** 3,
                    "b": np.random.rand(50) * 100 * np.random.rand(50) ** 2,
                }
            )
        ]
        to_compute = [
            "kurtosis",
            "skewness",
            "max",
            "min",
            "std",
            "peak",
            "impulse",
            "clearance",
            "rms",
            "shape",
            "crest",
        ]
        expanding = ExpandingStatistics(to_compute=to_compute)

        ds_train = DatasetFromPandas(lives[0:2])
        ds_test = DatasetFromPandas(lives[2:2])

        expanding.fit(ds_train)

        pandas_t = expanding.transform(ds_train[0][["a", "b"]])
        fixed_t = manual_expanding(ds_train[0][["a", "b"]], 2)

        assert (pandas_t - fixed_t).mean().mean() < 1e-15

    def test_rolling(self):
        lives = [
            pd.DataFrame(
                {
                    "a": np.random.rand(50) * 100 * np.random.rand(50) ** 3,
                    "b": np.random.rand(50) * 100 * np.random.rand(50) ** 2,
                }
            )
        ]
        to_compute = [
            "kurtosis",
            "skewness",
            "max",
            "min",
            "std",
            "peak",
            "impulse",
            "clearance",
            "rms",
            "shape",
            "crest",
        ]
        rolling = RollingStatistics(to_compute=to_compute, min_points=2, window=5)

        ds_train = DatasetFromPandas(lives[0:2])
        ds_test = DatasetFromPandas(lives[2:2])

        rolling.fit(ds_train)

        pandas_t = rolling.transform(ds_train[0][["a", "b"]])
        fixed_t = manual_rolling(ds_train[0][["a", "b"]], 2, 5)

        assert (pandas_t - fixed_t).mean().mean() < 1e-10

        rolling = RollingStatistics(
            min_points=2,
            window=5,
            specific={"a": ["mean", "kurtosis"], "b": ["peak", "impulse"]},
        )
        rolling.fit(ds_train)
        pandas_t = rolling.transform(ds_train[0][["a", "b"]])
        assert sorted(pandas_t.columns) == sorted(['a_mean', 'a_kurtosis', 'b_peak', 'b_impulse'])

    def test_EWMAOutOfRange(self):
        a = np.random.randn(500) * 0.5 + 2
        b = np.random.randn(500) * 0.5 + 5
        a[120] = 1500
        a[320] = 5000

        b[120] = 1500
        b[320] = 5000
        b[215] = 1500

        df = pd.DataFrame(
            {
                "a": a,
                "b": b,
            }
        )
        transformer = ByNameFeatureSelector(features=["a", "b"])
        transformer = EWMAOutOfRange(return_mask=True)(transformer)
        transformer = Accumulate()(transformer)
        df_new = Pipeline(transformer).fit_transform(df)
        assert df_new["a"].iloc[-1] == 2
        assert df_new["b"].iloc[-1] == 3

        transformer = ByNameFeatureSelector(features=["a", "b"])
        transformer = EWMAOutOfRange(return_mask=False)(transformer)
        df_new = Pipeline(transformer).fit_transform(df)

        assert np.isnan(df_new["a"].iloc[320])
        assert np.isnan(df_new["b"].iloc[215])

    def test_IsolationForestOutlierRemover(self):
        a = np.random.randn(500) * 0.5 + 2
        b = np.random.randn(500) * 0.5 + 5
        a[120] = 1500
        a[320] = 5000

        b[120] = 1500
        b[320] = 5000
        b[215] = 1500

        df = pd.DataFrame(
            {
                "a": a,
                "b": b,
            }
        )
        transformer = ByNameFeatureSelector(features=["a", "b"])
        transformer = IsolationForestOutlierRemover()(transformer)
        df_new = Pipeline(transformer).fit_transform(df)

        assert np.isnan(df_new["a"].iloc[320])
        assert np.isnan(df_new["b"].iloc[215])

    def test_encodings(self):
        df = pd.DataFrame(
            {
                "a": ["c1", "c2", "c3", "c1", "c3"],
                "b": [1, 1, 1, 1, 1],
            }
        )
        df1 = pd.DataFrame(
            {
                "a": ["c1", "c1", "c2", "c1", "c4"],
                "b": [1, 1, 1, 1, 1],
            }
        )
        df2 = pd.DataFrame(
            {
                "a": ["c1", "c1", "c1", "c3", "c2"],
                "b": [1, 1, 1, 1, 1],
            }
        )
        df3 = pd.DataFrame(
            {
                "a": ["c1", "c1", "c1", "c3", "c5"],
                "b": [1, 1, 1, 1, 1],
            }
        )
        transformer = OneHotCategorical(feature="a")
        transformer.partial_fit(df)
        transformer.partial_fit(df1)

        df_t = transformer.transform(df2)
        df_true = pd.DataFrame(
            {
                "c1": [1, 1, 1, 0, 0],
                "c2": [0, 0, 0, 0, 1],
                "c3": [0, 0, 0, 1, 0],
                "c4": [0, 0, 0, 0, 0],
            }
        )

        assert (df_t == df_true).all().all()

        df_t = transformer.transform(df3)
        df_true = pd.DataFrame(
            {
                "c1": [1, 1, 1, 0, 0],
                "c2": [0, 0, 0, 0, 0],
                "c3": [0, 0, 0, 1, 0],
                "c4": [0, 0, 0, 0, 0],
            }
        )

        assert (df_t == df_true).all().all()

        transformer = SimpleEncodingCategorical(feature="a")
        transformer.partial_fit(df)
        transformer.partial_fit(df1)

        df_t = transformer.transform(df2)
        df_true = pd.DataFrame([0, 0, 0, 2, 1])

        assert np.all(df_true.values == df_t.values)

        df_t = transformer.transform(df3)
        df_true = pd.DataFrame([0, 0, 0, 2, -1])
        assert np.all(df_true.values == df_t.values)

    def test_Difference(self):

        df = pd.DataFrame(
            {"a": [1, 2, 3, 4], "b": [2, 4, 6, 8], "c": [2, 2, 2, 2], "d": [1, 1, 1, 1]}
        )
        with pytest.raises(ValueError):
            transformer = Difference(feature_set1=["a", "b"], feature_set2=["d"])

        transformer = Difference(feature_set1=["a", "b"], feature_set2=["c", "d"])
        df_new = transformer.fit_transform(df)
        assert (df_new["a"].values == np.array([1 - 2, 2 - 2, 3 - 2, 4 - 2])).all()
        assert (df_new["b"].values == np.array([2 - 1, 4 - 1, 6 - 1, 8 - 1])).all()
        assert df_new.shape[1] == 2


class TestEntropy:
    def test_entropy(self):
        df = pd.DataFrame({"a": [0, 0, 1, 1, 1, 1, 0, 0, 0]})

        selector = LocalEntropyMeasures(2)
        df_new = selector.fit_transform(df)

        LOCAL_BLOCK_ENTROPY = np.array(
            [
                np.nan,
                1.4150375,
                3.0,
                1.4150375,
                1.4150375,
                1.4150375,
                3.0,
                1.4150375,
                1.4150375,
            ]
        )
        LOCAL_ENTROPY_RATE = np.array(
            [np.nan, np.nan, 1, 0.0, 0.5849625, 0.5849625, 1.5849625, 0.0, 1.0]
        )
        LOCAL_ACTIVE_INFORMATION = np.array(
            [
                np.nan,
                np.nan,
                -0.19264508,
                0.80735492,
                0.22239242,
                0.22239242,
                -0.36257008,
                1.22239242,
                0.22239242,
            ]
        )
        assert np.nansum(df_new["a_local_entropy_rate"] - LOCAL_ENTROPY_RATE) < 1e-6

        assert np.nansum(df_new["a_local_block_entropy"] - LOCAL_BLOCK_ENTROPY) < 1e-6

        assert (
            np.nansum(df_new["a_local_active_information"] - LOCAL_ACTIVE_INFORMATION)
            < 1e-6
        )


class TestQuantileEstimator:
    def test_quantile(self):

        A = pd.DataFrame({"A": np.random.randn(15000)*10, "B": np.random.randn(15000)*10})
        q = QuantileEstimator(tdigest_size=200)
        q.update(A)
        s = q.estimate_quantile(0.5)
        assert s.index.tolist() == ["A", "B"]
        assert (np.abs(s.A - A.quantile(0.5)["A"])) < 0.1
        assert (np.abs(s.B - A.quantile(0.5)["B"])) < 0.1

        s = q.estimate_quantile(0.1)

        assert (np.abs(s.A - A.quantile(0.1)["A"])) < 0.1
        assert (np.abs(s.B - A.quantile(0.1)["B"])) < 0.1

        B = pd.DataFrame({"A": np.random.randn(15000) + 5, "B": np.random.randn(15000)})
        q.update(B)
        s = q.estimate_quantile(0.5)
        assert s.index.tolist() == ["A", "B"]
        assert np.abs(s.A) - 5 < 0.1
        assert np.abs(s.B) < 0.1
        assert s.index.tolist() == ["A", "B"]

        assert q.estimate_quantile(0.5, "A") - 5 < 0.1


class TestEMD:
    def test_emd(self):
        A = pd.DataFrame({"A": np.random.randn(15000), "B": np.random.randn(15000)})
        q = SlidingNonOverlappingEMD(window_size=300, max_imfs=5)
        r = q.transform(A)
        assert r.shape[0] == A.shape[0]
        assert r.shape[1] == A.shape[1] * 5


class TestResamplers:
    def test_resampler(self):

        A = pd.DataFrame(
            {
                "time": np.linspace(500, 0, 25).astype(int),
                "B": np.linspace(0, 500, 25).astype(int),
            }
        )
        A.loc[5, "time"] = A.loc[4, "time"] - 5
        A.loc[10, "time"] = A.loc[9, "time"] - 12
        A.loc[17, "time"] = A.loc[16, "time"] - 35

        resampler = IntegerIndexResamplerTransformer(
            time_feature="time", steps=15, drop_time_feature=True
        )

        resampler.partial_fit(A)
        q = resampler.transform(A)
        assert q.columns.values.tolist() == ["B"]
        assert np.all(np.diff(q) == 15)

        resampler = IntegerIndexResamplerTransformer(
            time_feature="time", steps=15, drop_time_feature=False
        )

        resampler.partial_fit(A)
        q = resampler.transform(A)
        assert q.columns.values.tolist() == ["time", "B"]

        A = pd.DataFrame({"time": [5, 3, 0], "B": [10, 6, 0]})
        resampler = IntegerIndexResamplerTransformer(
            time_feature="time", steps=2, drop_time_feature=False
        )

        resampler.partial_fit(A)
        q = resampler.transform(A)
        assert np.sum(q["B"] - np.array([0, 4, 8])) < 0.000005


def test_utils():

    input = pd.DataFrame({"a": [1, 2, 3]})
    out = PandasToNumpy().fit_transform(input)
    assert isinstance(out, np.ndarray)
    assert out.shape == (3, 1)

    out = TransformerLambda(callback=lambda x: x*2).fit_transform(input)
    assert out["a"].tolist() == [2, 4, 6]

    out = IdentityTransformerStep().fit_transform(input)
    assert out["a"].tolist() == [1, 2, 3]

    out = IdentityTransformerStep().fit_transform(input.values)
    assert out.tolist() == [[1], [2], [3]]


def test_transformation():
    input = pd.DataFrame({"a": [5, 10, 15]})
    out = MeanCentering().fit_transform(input)
    assert out["a"].tolist() == [-5, 0, 5]

    out = MedianCentering().fit_transform(input)
    assert out["a"].tolist() == [-5, 0, 5]

    input1 = pd.DataFrame({"a": np.random.randn(200)*5 + 50})
    input2 = pd.DataFrame({"a": np.random.randn(200)*15 + 50})

    
    centering = (MedianCentering()
            .partial_fit(input1)
            .partial_fit(input2)
    )
    
    assert np.abs(centering.median["a"] - 50 ) < 1
    out = centering.transform(input1)
    assert out.equals(input1 - centering.median)

    centering = (MedianCentering()
            .partial_fit(pd.DataFrame({"a": np.random.randn(1)*5 + 50}))
    )
    assert centering.median is None

    square = Square()
    out = square.fit_transform(input)
    assert out["a"].tolist() == [25, 100, 225]

    scaler = Scale(scale_factor=2)
    out = scaler.fit_transform(input)
    assert out["a"].tolist() == [10, 20, 30]
    
    
    expanding_centering = ExpandingCentering()
    out = expanding_centering.fit_transform(input1)
    assert out.equals(input1 - input1.expanding().mean())

    input = pd.DataFrame({"a": np.random.randn(200)*5 + 50})
    rolling_centering = RollingCentering(window=5, min_points=1)
    out = rolling_centering.fit_transform(input)
    assert out.equals(input - input.rolling(window=5, min_periods=1).mean())

    input = pd.DataFrame({"a": np.random.randn(200)*5 + 50})
    sqrt = Sqrt()
    out = sqrt.fit_transform(input)
    assert out["a"].tolist() == np.sqrt(input["a"]).tolist()

    expanding_normalization = ExpandingNormalization()
    out = expanding_normalization.fit_transform(input)
    assert out.equals((input - input.expanding().mean()) / (input.expanding().std()))

    accumulate = Accumulate()
    out = accumulate.fit_transform(input)
    assert out.equals(input.cumsum())

    accumulate = Accumulate(normalize=True)
    out = accumulate.fit_transform(input)
    cummulated = input.cumsum()
    assert out.equals(cummulated / cummulated.abs().apply(np.sqrt))

    peaks = Peaks(distance=3)
    input = pd.DataFrame({"a": np.cos(np.arange(-np.pi, 3*np.pi, np.pi/4))})
    out = peaks.fit_transform(input)
    assert out["a"].sum() == 2
    assert out["a"].iloc[4] == 1
    assert out["a"].iloc[12] == 1

    clip = Clip(lower=0, upper=1)
    input = pd.DataFrame({"a": np.linspace(-1, 2, 10)})
    out = clip.fit_transform(input)
    assert out["a"].min() == 0
    assert out["a"].max() == 1

    substract_linebase = SubstractLinebase()
    input = pd.DataFrame({"a": np.linspace(5, 10, 10)})
    out = substract_linebase.fit_transform(input)
    assert out["a"].min() == 0
    assert out["a"].max() == 5

    diff = Diff()
    input = pd.DataFrame({"a": np.linspace(5, 10, 10)})
    out = diff.fit_transform(input)
    assert out.equals(input.diff())

    apply = Apply(fun=lambda x: x**2)
    input = pd.DataFrame({"a": np.linspace(5, 10, 10)})
    out = apply.fit_transform(input)
    assert out.equals(input.apply(lambda x: x**2))

    string_concat = StringConcatenate()
    input = pd.DataFrame({"a": ["a", "b", "c"],
                          "b": ["d", "e", "f"]})
    out = string_concat.fit_transform(input)
    assert out["concatenation"].tolist() == ["a-d", "b-e", "c-f"]
    



def test_slicing():
    slicer = SliceRows(
        initial = RelativeToStart(5),
        final = RelativeToEnd(5),
    )
    input = pd.DataFrame({"a": np.linspace(5, 10, 10)})
    out = slicer.fit_transform(input)
    assert out.equals(input.iloc[5:-5])<|MERGE_RESOLUTION|>--- conflicted
+++ resolved
@@ -1,35 +1,59 @@
-from typing import List, Optional
+from typing import List
 
 import numpy as np
 import pandas as pd
 import pytest
 import scipy.stats
 
-<<<<<<< HEAD
 from ceruleo.dataset.ts_dataset import AbstractPDMDataset
-=======
-from ceruleo.dataset.ts_dataset import AbstractTimeSeriesDataset
 from ceruleo.iterators.iterators import RelativeToEnd, RelativeToStart
->>>>>>> 7862b3c5
 from ceruleo.transformation.features.entropy import LocalEntropyMeasures
 from ceruleo.transformation.features.extraction import (
-    EMD, ChangesDetector, Difference, ExpandingStatistics, OneHotCategorical,
-    RollingStatistics, SimpleEncodingCategorical, SlidingNonOverlappingEMD)
+    EMD,
+    ChangesDetector,
+    Difference,
+    ExpandingStatistics,
+    OneHotCategorical,
+    RollingStatistics,
+    SimpleEncodingCategorical,
+    SlidingNonOverlappingEMD,
+)
 from ceruleo.transformation.features.outliers import (
-    EWMAOutOfRange, IQROutlierRemover, IsolationForestOutlierRemover,
-    ZScoreOutlierRemover)
-from ceruleo.transformation.features.resamplers import \
-    IntegerIndexResamplerTransformer
-from ceruleo.transformation.features.selection import (ByNameFeatureSelector,
-                                                       NullProportionSelector)
+    EWMAOutOfRange,
+    IQROutlierRemover,
+    IsolationForestOutlierRemover,
+    ZScoreOutlierRemover,
+)
+from ceruleo.transformation.features.resamplers import IntegerIndexResamplerTransformer
+from ceruleo.transformation.features.selection import (
+    ByNameFeatureSelector,
+    NullProportionSelector,
+)
 from ceruleo.transformation.features.slicing import SliceRows
 from ceruleo.transformation.features.transformation import (
-    Accumulate, Apply, Clip, Diff, ExpandingCentering, ExpandingNormalization, MeanCentering,
-    MedianCentering, Peaks, RollingCentering, Scale, Sqrt, Square, StringConcatenate, SubstractLinebase)
+    Accumulate,
+    Apply,
+    Clip,
+    Diff,
+    ExpandingCentering,
+    ExpandingNormalization,
+    MeanCentering,
+    MedianCentering,
+    Peaks,
+    RollingCentering,
+    Scale,
+    Sqrt,
+    Square,
+    StringConcatenate,
+    SubstractLinebase,
+)
 from ceruleo.transformation.functional.pipeline.pipeline import Pipeline
-from ceruleo.transformation.utils import (IdentityTransformerStep,
-                                          PandasToNumpy, QuantileEstimator,
-                                          TransformerLambda)
+from ceruleo.transformation.utils import (
+    IdentityTransformerStep,
+    PandasToNumpy,
+    QuantileEstimator,
+    TransformerLambda,
+)
 
 
 def manual_expanding(df: pd.DataFrame, min_points: int = 1):
