--- conflicted
+++ resolved
@@ -1,9 +1,5 @@
 [bumpversion]
-<<<<<<< HEAD
-current_version = 3.0.4
-=======
 current_version = 3.0.5
->>>>>>> 5f042725
 commit = True
 tag = True
 
