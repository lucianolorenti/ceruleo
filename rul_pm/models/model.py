--- conflicted
+++ resolved
@@ -1,213 +1,209 @@
-import hashlib
-import json
-import logging
-import pickle
-from datetime import datetime
-from pathlib import Path
-from typing import Tuple, TypeVar, Union
-
-import numpy as np
-import tensorflow as tf
-from rul_pm.iterators.batcher import Batcher, get_batcher
-from rul_pm.iterators.iterators import WindowedDatasetIterator
-from rul_pm.transformation.transformers import Transformer
-
-logger = logging.getLogger(__name__)
-
-
-def json_to_str(elem):
-    if callable(elem):
-        return elem.__name__
-    elif isinstance(elem, np.ndarray):
-        # return elem.tolist()
-        return []
-    else:
-        return str(elem)
-
-
-class TrainableModel:
-    """
-    Base Model class to fit and predict
-
-    Parameters
-    -----------
-    window: int
-            Lookback window size
-    batch_size: int
-                Batch size
-    step: Union[int, Tuple[str, int]]
-          Stride
-    transformer : Transformer
-                  Transformer to be applied on the dataset
-    shuffle: Union[bool, str]
-             Check rul_pm.iterators.iterator
-    models_path: Path
-                 Location where the models are stored
-    patience: int. Default 4
-              Patiente of the Early stopping
-    cache_size: int. Default 30
-                LRU Cache size of the iterator
-    """
-
-    def __init__(self,
-                 window: int,
-                 batch_size: int,
-                 step: Union[int, Tuple[str, int]],
-                 transformer: Transformer,
-                 shuffle: Union[bool, str],
-                 models_path: Path,
-                 patience: int = 4,
-<<<<<<< HEAD
-                 output_size: int=1,
-=======
-                 output_size: int = 1,
->>>>>>> 4e91efca
-                 cache_size: int = 30):
-        if isinstance(models_path, str):
-            models_path = Path(models_path)
-
-        self.window = window
-        self.batch_size = batch_size
-        self.step = step
-        self.transformer = transformer
-        self.shuffle = shuffle
-        self.patience = patience
-        self.models_path = models_path
-        self.model_filename_ = None
-        self._model_filepath = None
-        self.cache_size = cache_size
-        self._model = None
-        self.output_size = output_size
-
-    @property
-    def computed_step(self):
-        if isinstance(self.step, int):
-            return self.step
-        elif isinstance(self.step, tuple):
-            if self.step[0] == 'auto':
-                return int(self.window / self.step[1])
-        raise ValueError('Invalid step parameter')
-
-    @property
-    def model_filename(self):
-        if self.model_filename_ is None:
-            hash_object = self._hash_parameters()
-            self.model_filename_ = self.name + '_' + hash_object
-        return self.model_filename_
-
-    @property
-    def name(self):
-        raise NotImplementedError
-
-    def _hash_parameters(self):
-        return hashlib.md5(self._parameter_to_json()).hexdigest()
-
-    def _parameter_to_json(self):
-        return json.dumps(self.get_params(),
-                          sort_keys=True,
-                          default=json_to_str).encode('utf-8')
-
-    def get_params(self, deep=False):
-        return {
-            'window': self.window,
-            'batch_size': self.batch_size,
-            'step': self.step,
-            'shuffle': self.shuffle,
-            'patience': self.patience,
-            'transformer': self.transformer,
-            'models_path': self.models_path
-        }
-
-    def set_params(self, **parameters):
-        for parameter, value in parameters.items():
-            setattr(self, parameter, value)
-        return self
-
-    def _get_params_serializable(self):
-        params = self.get_params()
-        params['transformer'] = params['transformer'].description()
-        return params
-
-    @property
-    def model_filepath(self):
-        if self._model_filepath is None:
-            self._model_filepath = str(self.models_path / self.model_filename)
-        return self._model_filepath
-
-    @property
-    def results_filename(self):
-        return self.model_filepath + 'results_.pkl'
-
-    def load_results(self):
-        with open(self.results_filename, 'rb') as infile:
-            return pickle.load(infile)
-
-    def _results(self):
-        return {
-            'parameters': self._get_params_serializable(),
-            'model_file': self.model_filepath
-        }
-
-    def save_results(self):
-        logger.info(f'Writing results {self.results_filename}')
-
-        with open(self.results_filename, 'wb') as outfile:
-            pickle.dump(self._results(), outfile)
-
-    def true_values(self, dataset, step=None, transformer=None):
-        step = self.step if step is None else step
-        batcher = get_batcher(dataset,
-                              self.window,
-                              512,
-                              transformer if transformer is not None else self.transformer,
-                              step,
-                              shuffle=False)
-        batcher.restart_at_end = False
-        trues = []
-        for _, y in batcher:
-            trues.extend(y)
-        return trues
-
-    @property
-    def n_features(self):
-        return self.transformer.n_features
-
-    def fit(self, ds):
-        raise NotImplementedError
-
-    def predict(self, df):
-        raise NotImplementedError
-
-    def build_model(self):
-        raise NotImplementedError
-
-    @property
-    def model(self):
-        if self._model is None:
-            self._model = self.build_model()
-        return self._model
-
-    def reset(self):
-        pass
-
-    def _create_batchers(self, train_dataset, validation_dataset):
-        logger.info('Creating batchers')
-        train_batcher = get_batcher(train_dataset,
-                                    self.window,
-                                    self.batch_size,
-                                    self.transformer,
-                                    self.computed_step,
-                                    shuffle=self.shuffle,
-                                    output_size=self.output_size,
-                                    cache_size=self.cache_size)
-
-        val_batcher = get_batcher(validation_dataset,
-                                  self.window,
-                                  self.batch_size,
-                                  self.transformer,
-                                  1,
-                                  shuffle=False,
-                                  output_size=self.output_size,
-                                  cache_size=self.cache_size)
-        val_batcher.restart_at_end = False
+import hashlib
+import json
+import logging
+import pickle
+from datetime import datetime
+from pathlib import Path
+from typing import Tuple, TypeVar, Union
+
+import numpy as np
+import tensorflow as tf
+from rul_pm.iterators.batcher import Batcher, get_batcher
+from rul_pm.iterators.iterators import WindowedDatasetIterator
+from rul_pm.transformation.transformers import Transformer
+
+logger = logging.getLogger(__name__)
+
+
+def json_to_str(elem):
+    if callable(elem):
+        return elem.__name__
+    elif isinstance(elem, np.ndarray):
+        # return elem.tolist()
+        return []
+    else:
+        return str(elem)
+
+
+class TrainableModel:
+    """
+    Base Model class to fit and predict
+
+    Parameters
+    -----------
+    window: int
+            Lookback window size
+    batch_size: int
+                Batch size
+    step: Union[int, Tuple[str, int]]
+          Stride
+    transformer : Transformer
+                  Transformer to be applied on the dataset
+    shuffle: Union[bool, str]
+             Check rul_pm.iterators.iterator
+    models_path: Path
+                 Location where the models are stored
+    patience: int. Default 4
+              Patiente of the Early stopping
+    cache_size: int. Default 30
+                LRU Cache size of the iterator
+    """
+
+    def __init__(self,
+                 window: int,
+                 batch_size: int,
+                 step: Union[int, Tuple[str, int]],
+                 transformer: Transformer,
+                 shuffle: Union[bool, str],
+                 models_path: Path,
+                 patience: int = 4,
+                 output_size: int=1,
+                 cache_size: int = 30):
+        if isinstance(models_path, str):
+            models_path = Path(models_path)
+
+        self.window = window
+        self.batch_size = batch_size
+        self.step = step
+        self.transformer = transformer
+        self.shuffle = shuffle
+        self.patience = patience
+        self.models_path = models_path
+        self.model_filename_ = None
+        self._model_filepath = None
+        self.cache_size = cache_size
+        self._model = None
+        self.output_size = output_size
+
+    @property
+    def computed_step(self):
+        if isinstance(self.step, int):
+            return self.step
+        elif isinstance(self.step, tuple):
+            if self.step[0] == 'auto':
+                return int(self.window / self.step[1])
+        raise ValueError('Invalid step parameter')
+
+    @property
+    def model_filename(self):
+        if self.model_filename_ is None:
+            hash_object = self._hash_parameters()
+            self.model_filename_ = self.name + '_' + hash_object
+        return self.model_filename_
+
+    @property
+    def name(self):
+        raise NotImplementedError
+
+    def _hash_parameters(self):
+        return hashlib.md5(self._parameter_to_json()).hexdigest()
+
+    def _parameter_to_json(self):
+        return json.dumps(self.get_params(),
+                          sort_keys=True,
+                          default=json_to_str).encode('utf-8')
+
+    def get_params(self, deep=False):
+        return {
+            'window': self.window,
+            'batch_size': self.batch_size,
+            'step': self.step,
+            'shuffle': self.shuffle,
+            'patience': self.patience,
+            'transformer': self.transformer,
+            'models_path': self.models_path
+        }
+
+    def set_params(self, **parameters):
+        for parameter, value in parameters.items():
+            setattr(self, parameter, value)
+        return self
+
+    def _get_params_serializable(self):
+        params = self.get_params()
+        params['transformer'] = params['transformer'].description()
+        return params
+
+    @property
+    def model_filepath(self):
+        if self._model_filepath is None:
+            self._model_filepath = str(self.models_path / self.model_filename)
+        return self._model_filepath
+
+    @property
+    def results_filename(self):
+        return self.model_filepath + 'results_.pkl'
+
+    def load_results(self):
+        with open(self.results_filename, 'rb') as infile:
+            return pickle.load(infile)
+
+    def _results(self):
+        return {
+            'parameters': self._get_params_serializable(),
+            'model_file': self.model_filepath
+        }
+
+    def save_results(self):
+        logger.info(f'Writing results {self.results_filename}')
+
+        with open(self.results_filename, 'wb') as outfile:
+            pickle.dump(self._results(), outfile)
+
+    def true_values(self, dataset, step=None, transformer=None):
+        step = self.step if step is None else step
+        batcher = get_batcher(dataset,
+                              self.window,
+                              512,
+                              transformer if transformer is not None else self.transformer,
+                              step,
+                              shuffle=False)
+        batcher.restart_at_end = False
+        trues = []
+        for _, y in batcher:
+            trues.extend(y)
+        return trues
+
+    @property
+    def n_features(self):
+        return self.transformer.n_features
+
+    def fit(self, ds):
+        raise NotImplementedError
+
+    def predict(self, df):
+        raise NotImplementedError
+
+    def build_model(self):
+        raise NotImplementedError
+
+    @property
+    def model(self):
+        if self._model is None:
+            self._model = self.build_model()
+        return self._model
+
+    def reset(self):
+        pass
+
+    def _create_batchers(self, train_dataset, validation_dataset):
+        logger.info('Creating batchers')
+        train_batcher = get_batcher(train_dataset,
+                                    self.window,
+                                    self.batch_size,
+                                    self.transformer,
+                                    self.computed_step,
+                                    shuffle=self.shuffle,
+                                    output_size=self.output_size,
+                                    cache_size=self.cache_size)
+
+        val_batcher = get_batcher(validation_dataset,
+                                  self.window,
+                                  self.batch_size,
+                                  self.transformer,
+                                  1,
+                                  shuffle=False,
+                                  output_size=self.output_size,
+                                  cache_size=self.cache_size)
+        val_batcher.restart_at_end = False
         return train_batcher, val_batcher