--- conflicted
+++ resolved
@@ -201,44 +201,4 @@
             class_weight=class_weight)
 
         self.save_results()
-        return self.load_results()
-
-
-
-
-<<<<<<< HEAD
-=======
-        input = Input(shape=(self.window, n_features))
-        x = input
-
-        x = ExpandDimension()(x)
-        x = Conv2D(self.n_filters, (self.filter_size, 1),
-                   padding='same', activation='tanh',
-                   )(x)
-        x = Conv2D(self.n_filters, (self.filter_size, 1),
-                   padding='same', activation='tanh',
-                   )(x)
-        x = Conv2D(self.n_filters, (self.filter_size, 1),
-                   padding='same', activation='tanh',
-                   )(x)
-        x = Conv2D(self.n_filters, (self.filter_size, 1),
-                   padding='same', activation='tanh')(x)
-        x = Conv2D(1, (3, 1), padding='same', activation='tanh')(x)
-
-        x = Flatten()(x)
-        x = Dropout(self.dropout)(x)
-        x = Dense(100,
-                  activation='tanh')(x)
-        output = Dense(
-            1,
-            activation='linear')(x)
-        model = Model(
-            inputs=[input],
-            outputs=[output],
-        )
-        return model
-
-    @property
-    def name(self):
-        return "XiangQiangJianQiaoModel"
->>>>>>> 4e91efca
+        return self.load_results()