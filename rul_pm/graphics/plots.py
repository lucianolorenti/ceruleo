import math
from typing import Optional

import matplotlib
import matplotlib.pyplot as plt
import numpy as np
import pandas as pd
import seaborn as sns
from temporis.dataset.transformed import TransformedDataset
from rul_pm.graphics.utils.curly_brace import curlyBrace
<<<<<<< HEAD
from rul_pm.results.results import (FittedLife, compute_sample_weight,
                                    models_cv_results, split_lives,
                                    unexpected_breaks, unexploited_lifetime)
from sklearn.metrics import mean_absolute_error as mae
from sklearn.metrics import mean_squared_error as mse
from temporis.dataset.ts_dataset import AbstractTimeSeriesDataset
from temporis.iterators.iterators import TimeSeriesDatasetIterator
=======
from rul_pm.results.results import (
    FittedLife,
    models_cv_results,
    split_lives,
    unexpected_breaks,
    unexploited_lifetime,
)
>>>>>>> 62ff0175





def plot_lives(ds: TransformedDataset):
    """
    Plot each life
    """
    fig, ax = plt.subplots()
    it = ds
    for _, y in it:
        ax.plot(y)
    return fig, ax


def cv_plot_errors_wrt_RUL(bin_edges, error_histogram, **kwargs):
    """"""
    fig, ax = plt.subplots(**kwargs)
    labels = []
    heights = []
    xs = []
    yerr = []

    for i in range(len(error_histogram)):
        xs.append(i)
        heights.append(np.mean(error_histogram[i]))
        yerr.append(np.std(error_histogram[i]))
        labels.append(f"[{bin_edges[i]:.1f}, {bin_edges[i+1]:.1f})")

    ax.bar(height=heights, x=xs, yerr=yerr, tick_label=labels)
    ax.set_xlabel("RUL")
    ax.set_ylabel("RMSE")

    return fig, ax


def _boxplot_errors_wrt_RUL_multiple_models(
    bin_edge: np.array,
    model_results: dict,
    ax=None,
    y_axis_label: Optional[str] = None,
    x_axis_label: Optional[str] = None,
    hold_out=False,
    **kwargs,
):
    def set_box_color(bp, color):
        plt.setp(bp["boxes"], color=color)
        plt.setp(bp["whiskers"], color=color)
        plt.setp(bp["caps"], color=color)
        plt.setp(bp["medians"], color=color)

    if ax is None:
        _, ax = plt.subplots(**kwargs)
    labels = []
    n_models = len(model_results)
    nbins = len(bin_edge) - 1

    for i in range(nbins):
        labels.append(f"[{bin_edge[i]:.1f}, {bin_edge[i+1]:.1f})")

    max_value = -np.inf
    min_value = np.inf
    colors = sns.color_palette("hls", n_models)
    for model_number, model_name in enumerate(model_results.keys()):
        model_data = model_results[model_name]
        if hold_out:
            for errors in model_data.errors:
                min_value = min(min_value, np.min(errors))
                max_value = max(max_value, np.max(errors))
        else:
            min_value = min(min_value, np.min(model_data.mean_error))
            max_value = max(max_value, np.max(model_data.mean_error))
        positions = []
        for i in range(nbins):
            positions.append((model_number * 0.5) + (i * n_models))
        if hold_out:
            box = ax.boxplot(
                np.array(model_data.errors, dtype=object),
                positions=positions,
                widths=0.2,
            )
        else:
            box = ax.boxplot(model_data.mean_error, positions=positions, widths=0.2)
        set_box_color(box, colors[model_number])
        ax.plot([], c=colors[model_number], label=model_name)

    ticks = []
    for i in range(nbins):
        x = np.mean(
            [(model_number * 0.5) + (i * n_models) for model_number in range(n_models)]
        )
        ticks.append(x)

    max_x = np.max(ticks) + 2
    ax.set_xlabel("RUL" + ("" if x_axis_label is None else x_axis_label))
    ax.set_ylabel("$y - \hat{y}$" + ("" if y_axis_label is None else y_axis_label))
    ax.set_xticks(ticks)
    ax.set_xticklabels(labels)
    ax.legend()
    ax2 = ax.twinx()
    ax2.set_xlim(ax.get_xlim())
    ax2.set_ylim(ax.get_ylim())
    curlyBrace(
        ax.figure, ax2, (max_x, 0), (max_x, min_value), str_text="Over estim.", c="#000"
    )
    ax2.get_xaxis().set_visible(False)
    ax2.get_yaxis().set_visible(False)
    curlyBrace(
        ax.figure,
        ax2,
        (max_x, max_value),
        (max_x, 0),
        str_text="Under estim.",
        c="#000",
    )

    return ax.figure, ax


def cv_boxplot_errors_wrt_RUL_multiple_models(
    results_dict: dict,
    nbins: int,
    y_axis_label: Optional[str] = None,
    x_axis_label: Optional[str] = None,
    fig=None,
    ax=None,
    **kwargs,
):
    """Boxplots of difference between true and predicted RUL over Cross-validated results


    Parameters
    ----------
    results_dict: dict
                  Dictionary with the results of the fitted models
    nbins: int
           Number of bins to divide the
    y_axis_label: Optional[str]. Default None,
                  Optional string to be added to the y axis
    x_axis_label: Optional[str]=None
                  Optional string to be added to the x axis
    fig:
       Optional figure in which the plot will be
    ax: Optional. Default None
        Optional axis in which the plot will be drawed.
        If an axis is not provided, it will create one.

    Keyword arguments
    -----------------
    **kwargs

    Return
    -------
    fig, ax:
    """
    if fig is None:
        fig, ax = plt.subplots(**kwargs)

    bin_edges, model_results = models_cv_results(results_dict, nbins)
    return _boxplot_errors_wrt_RUL_multiple_models(
        bin_edges,
        model_results,
        fig=fig,
        ax=ax,
        y_axis_label=y_axis_label,
        x_axis_label=x_axis_label,
    )


def hold_out_boxplot_errors_wrt_RUL_multiple_models(
    results_dict: dict,
    nbins: int,
    y_axis_label: Optional[str] = None,
    x_axis_label: Optional[str] = None,
    fig=None,
    ax=None,
    **kwargs,
):
    """Boxplots of difference between true and predicted RUL on a hold-out set


    Parameters
    ----------
    results_dict: dict
                  Dictionary with the results of the fitted models
    nbins: int
           Number of bins to divide the
    y_axis_label: Optional[str]. Default None,
                  Optional string to be added to the y axis
    x_axis_label: Optional[str]=None
                  Optional string to be added to the x axis
    fig:
       Optional figure in which the plot will be
    ax: Optional. Default None
        Optional axis in which the plot will be drawed.
        If an axis is not provided, it will create one.

    Keyword arguments
    -----------------
    **kwargs

    Return
    -------
    fig, ax:
    """
    if fig is None:
        fig, ax = plt.subplots(**kwargs)

    bin_edges, model_results = models_cv_results(results_dict, nbins)
    return _boxplot_errors_wrt_RUL_multiple_models(
        bin_edges,
        model_results,
        fig=fig,
        ax=ax,
        y_axis_label=y_axis_label,
        x_axis_label=x_axis_label,
        hold_out=True,
    )


def _cv_barplot_errors_wrt_RUL_multiple_models(
    bin_edges,
    model_results: dict,
    fig=None,
    ax=None,
    y_axis_label: Optional[str] = None,
    x_axis_label: Optional[str] = None,
    color_palette: str = "hls",
    **kwargs,
):
    """Plot the barplots given the errors

    Parameters
    ----------
        bin_edges: np.ndarray:

        model_results: dict
            Dictionary with the results
        fig: Optional[plt.Figure]
            Figure
        ax: Optional[ax.Axis] Defaults to None.
            Axis
        y_axis_label: Optional[str] Defaults to None.
            Y Label
        x_axis_label:Optional[str]
            X Label

    Returns:
        Tuple[fig, axis]
    """
    if fig is None:
        fig, ax = plt.subplots(**kwargs)
    labels = []
    n_models = len(model_results)
    nbins = len(bin_edges) - 1

    width = 1.0 / 1.5

    for i in range(nbins):
        labels.append(f"[{bin_edges[i]:.1f}, {bin_edges[i+1]:.1f})")

    colors = sns.color_palette(color_palette, n_models)
    for model_number, model_name in enumerate(model_results.keys()):
        model_data = model_results[model_name]

        positions = []
        for i in range(nbins):
            positions.append((model_number * width) + (i * n_models))
        rect = ax.bar(
            positions,
            np.mean(model_data.mae, axis=0),
            yerr=np.std(model_data.mae, axis=0),
            label=model_name,
            width=width,
            color=colors[model_number],
        )

    ticks = []
    for i in range(nbins):
        x = np.mean(
            [(model_number * 0.5) + (i * n_models) for model_number in range(n_models)]
        )
        ticks.append(x)

    ax.set_xlabel("RUL" + ("" if x_axis_label is None else x_axis_label))
    ax.set_ylabel("$y - \hat{y}$" + ("" if y_axis_label is None else y_axis_label))
    ax.set_xticks(ticks)
    ax.set_xticklabels(labels)
    ax.legend()

    return fig, ax


def cv_barplot_errors_wrt_RUL_multiple_models(
    results_dict: dict,
    nbins: int,
    y_axis_label=None,
    x_axis_label=None,
    fig=None,
    ax=None,
    color_palette: str = "hls",
    **kwargs,
):
    """Boxplots of difference between true and predicted RUL

    Parameters
    ----------
    nbins: int
           Number of boxplots
    """
    if fig is None:
        fig, ax = plt.subplots(**kwargs)

    bin_edges, model_results = models_cv_results(results_dict, nbins)
    return _cv_barplot_errors_wrt_RUL_multiple_models(
        bin_edges,
        model_results,
        fig=fig,
        ax=ax,
        y_axis_label=y_axis_label,
        x_axis_label=x_axis_label,
        color_palette=color_palette,
    )


def hold_out_barplot_errors_wrt_RUL_multiple_models(
    results_dict: dict,
    nbins: int,
    y_axis_label=None,
    x_axis_label=None,
    fig=None,
    ax=None,
    **kwargs,
):
    return cv_barplot_errors_wrt_RUL_multiple_models(
        results_dict,
        nbins,
        y_axis_label=y_axis_label,
        x_axis_label=x_axis_label,
        fig=fig,
        ax=ax,
        **kwargs,
    )


def _cv_shadedline_plot_errors_wrt_RUL_multiple_models(
    bin_edges,
    model_results,
    fig=None,
    ax=None,
    y_axis_label=None,
    x_axis_label=None,
    **kwargs,
):
    """Plot a error bar for each model

    Args:
        bin_edge ([type]): [description]
        error_histograms ([type]): [description]
        model_names ([type]): [description]
        width (float, optional): [description]. Defaults to 0.5.
        ax ([type], optional): [description]. Defaults to None.

    Returns:
        [type]: [description]
    """
    if fig is None:
        fig, ax = plt.subplots(**kwargs)
    labels = []
    n_models = len(model_results)
    nbins = len(bin_edges) - 1

    width = 1.0 / n_models

    for i in range(nbins):
        labels.append(f"[{bin_edges[i]:.1f}, {bin_edges[i+1]:.1f})")
    max_value = -np.inf
    min_value = np.inf
    colors = sns.color_palette("hls", n_models)
    for model_number, model_name in enumerate(model_results.keys()):
        model_data = model_results[model_name]
        min_value = min(min_value, np.min(model_data.mean_error))
        max_value = max(max_value, np.max(model_data.mean_error))
        positions = []
        for i in range(nbins):
            positions.append((model_number * width) + (i * n_models))

        mean_error = np.mean(model_data.mean_error, axis=0)
        std_error = np.std(model_data.mean_error, axis=0)
        rect = ax.plot(
            positions, mean_error, label=model_name, color=colors[model_number]
        )
        ax.fill_between(
            positions,
            mean_error - std_error,
            mean_error + std_error,
            alpha=0.3,
            color=colors[model_number],
        )

    ticks = []
    for i in range(nbins):
        x = np.mean(
            [(model_number * 0.5) + (i * n_models) for model_number in range(n_models)]
        )
        ticks.append(x)

    ax.set_xlabel("RUL" + ("" if x_axis_label is None else x_axis_label))
    ax.set_ylabel("$y - \hat{y}$" + ("" if y_axis_label is None else y_axis_label))
    ax.set_xticks(ticks)
    ax.set_xticklabels(labels)
    ax.legend()
    max_x = np.max(ticks) + 1
    ax2 = ax.twinx()
    ax2.set_xlim(ax.get_xlim())
    ax2.set_ylim(ax.get_ylim())
    curlyBrace(
        fig, ax2, (max_x, 0), (max_x, min_value), str_text="Over estim.", c="#000"
    )
    ax2.get_xaxis().set_visible(False)
    ax2.get_yaxis().set_visible(False)
    curlyBrace(
        fig, ax2, (max_x, max_value), (max_x, 0), str_text="Under estim.", c="#000"
    )

    return fig, ax


def cv_shadedline_plot_errors_wrt_RUL_multiple_models(
    results_dict: dict,
    nbins: int,
    y_axis_label=None,
    x_axis_label=None,
    fig=None,
    ax=None,
    **kwargs,
):
    """Boxplots of difference between true and predicted RUL
    The format of the input should be:

    .. highlight:: python
    .. code-block:: python

        {
            'Model Name': [
                {
                    'true': np.array,
                    'predicted': np.array
                },
                {
                    'true': np.array,
                    'predicted': np.array
                },
                ...
            'Model Name 2': [
                {
                    'true': np.array,
                    'predicted': np.array
                },
                {
                    'true': np.array,
                    'predicted': np.array
                },
                ...
            ]
        }

    Parameters
    ----------
    nbins: int
           Number of boxplots
    """
    if fig is None:
        fig, ax = plt.subplots(**kwargs)

    bin_edges, model_results = models_cv_results(results_dict, nbins)
    return _cv_shadedline_plot_errors_wrt_RUL_multiple_models(
        bin_edges,
        model_results,
        fig=fig,
        ax=ax,
        bins=nbins,
        y_axis_label=y_axis_label,
        x_axis_label=x_axis_label,
    )


def plot_unexploited_lifetime(
    results_dict: dict,
    max_window: int,
    n: int,
    ax=None,
    units: Optional[str] = "",
    **kwargs,
):
    if ax is None:
        fig, ax = plt.subplots(**kwargs)
    n_models = len(results_dict)
    colors = sns.color_palette("hls", n_models)
    for i, model_name in enumerate(results_dict.keys()):
        m, ulft = unexploited_lifetime(results_dict[model_name], max_window, n)
        ax.plot(m, ulft, label=model_name, color=colors[i])
    ax.legend()
    ax.set_title("Unexploited lifetime")
    ax.set_xlabel("Fault window size" + units)
    ax.set_ylabel(units)
    return ax


def plot_unexpected_breaks(
    results_dict: dict,
    max_window: int,
    n: int,
    ax: Optional[matplotlib.axes.Axes] = None,
    units: Optional[str] = "",
    **kwargs,
) -> matplotlib.axes.Axes:
    """Plot the risk of unexpected breaks with respect to the maintenance window

    Parameters
    ----------
    results_dict : dict
        Dictionary with the results
    max_window : int
        Maximum size of the maintenance windows
    n : int
        Number of points used to evaluate the window size
    ax : Optional[matplotlib.axes.Axes], optional
        axis on which to draw, by default None
    units : Optional[str], optional
        Units to use in the xlabel, by default ""

    Returns
    -------
    matplotlib.axes.Axes
        The axis in which the plot was made
    """
    if ax is None:
        fig, ax = plt.subplots(**kwargs)
    n_models = len(results_dict)
    colors = sns.color_palette("hls", n_models)
    for i, model_name in enumerate(results_dict.keys()):
        m, ub = unexpected_breaks(results_dict[model_name], max_window, n)
        ax.plot(m, ub, label=model_name, color=colors[i])
    ax.set_title("Unexpected breaks")
    ax.set_xlabel("Fault window size" + units)
    ax.set_ylabel("Risk of breakage")
    ax.legend()
    return ax


def plot_J_Cost(
    results: dict,
    window: int,
    step: int,
    ax=None,
    ratio_min: float = 1 / 120,
    ration_max: float = 1 / 5,
    ratio_n_points: int = 50,
    label: str = "",
):
    a, b = unexpected_breaks(results, window_size=window, step=step)
    c, d = unexploited_lifetime(results, window_size=window, step=step)

    ratio = np.linspace(ratio_min, ration_max, ratio_n_points)
    if ax is None:
        fig, ax = plt.subplots(figsize=(17, 5))
    v = []
    q = []
    labels = []
    for r in ratio:
        UB_c = 1.0
        UL_c = UB_c * r
        v.append(np.min(np.array(b) * UB_c + np.array(d) * UL_c))
        labels.append(f"{int(UB_c)}:{UL_c}")

    def f(x):
        UB_c = 1 / x
        UL_c = 1
        if x == 0:
            return ""
        return f"{int(UB_c)}:{int(UL_c)}"

    ax.plot(ratio, v, label=label)
    ax.set_xticks([1 / 120, 1 / 30, 1 / 20, 1 / 15, 1 / 10, 1 / 7, 1 / 5])
    ax.set_xticklabels([f(x) for x in ax.get_xticks()])
    ax.set_xlabel(
        "Ratio between UL and UB. How many minutes of UL are equal to 1 breakage"
    )
    ax.set_ylabel("J")
    return ax


def plot_true_and_predicted(
    results_dict: dict,
    ax=None,
    units: str = "Hours [h]",
    cv: int = 0,
    markersize: float = 0.7,
    **kwargs,
):
    """Plots the predicted and the true remaining useful lives

    Parameters
    ----------
    results_dict : dict
        Dictionary with an interface conforming the requirements of the module
    ax : optional
        Axis to plot. If it is missing a new figure will be created, by default None
    units : str, optional
       Units of time to be used in the axis labels, by default 'Hours [h]'
    cv : int, optional
        Number of the CV results, by default 0

    Returns
    -------
    ax
        The axis on which the plot has been made
    """
    if ax is None:
        _, ax = plt.subplots(1, 1, **kwargs)

    for model_name in results_dict.keys():
        r = results_dict[model_name]
        y_predicted = r[cv]["predicted"]
        y_true = r[cv]["true"]
        ax.plot(y_predicted, "o", label="Predicted", markersize=markersize)
        ax.plot(y_true, label="True")
        ax.set_ylabel(units)
        ax.set_xlabel(units)
        ax.legend()

    return ax


def plot_J_Cost(
    results: dict,
    window: int,
    step: int,
    ax=None,
    ratio_min: float = 1 / 120,
    ratio_max: float = 1 / 5,
    ratio_n_points: int = 50,
):
    def label_formatter(x):
        UB_c = 1 / x
        UL_c = 1
        if x == 0:
            return ""
        return f"{int(UB_c)}:{int(UL_c)}"

    if ax is None:
        fig, ax = plt.subplots(figsize=(17, 5))

    ratio = np.linspace(ratio_min, ratio_max, ratio_n_points)
    n_models = len(results)
    colors = sns.color_palette("hls", n_models)
    for i, model_name in enumerate(results.keys()):
        a, b = unexpected_breaks(results[model_name], window_size=window, step=step)
        c, d = unexploited_lifetime(results[model_name], window_size=window, step=step)

        v = []
        labels = []
        for r in ratio:
            UB_c = 1.0
            UL_c = UB_c * r
            v.append(np.min(np.array(b) * UB_c + np.array(d) * UL_c))
            labels.append(f"{int(UB_c)}:{UL_c}")

        ax.plot(ratio, v, "-o", label=model_name, color=colors[i])

    ticks = ax.get_xticks().tolist()
    ticks.append(ratio[0])
    ax.set_xticks(ticks)
    ax.set_xticklabels([label_formatter(x) for x in ax.get_xticks()])
    ax.set_xlabel(
        "Ratio between UL and UB. How many minutes of UL are equal to 1 breakage"
    )
    ax.set_ylabel("J")
    return ax


def plot_life(
    life: FittedLife,
    ax=None,
    units: Optional[str] = "",
    markersize: float = 0.7,
    add_fitted: bool = False,
    **kwargs,
):
    if ax is None:
        _, ax = plt.subplots(1, 1, **kwargs)

    time = life.time

    ax.plot(
        life.time[: len(life.y_pred)],
        life.y_pred,
        "o",
        label="Predicted",
        markersize=markersize,
    )
    ax.plot(life.time, life.y_true, label="True")
    if life.y_true[-1] > 0:
        time1 = np.hstack((time[-1], time[-1] + life.y_true[-1]))
        ax.plot(time1, [life.y_true[-1], 0], label="Regressed true")
    if add_fitted:
        time1 = np.hstack(
            (time[len(life.y_pred) - 1], time[len(life.y_pred) - 1] + life.y_pred[-1])
        )
        ax.plot(time1, [life.y_pred[-1], 0], label="Projected end")
        # ax.plot(
        #    life.time,
        #    life.y_pred_fitted.predict_line(life.time),
        #    label="Picewise fitted",
        # )

    ax.set_ylabel(units)
    ax.set_xlabel(units)
    _, max = ax.get_ylim()
    ax.set_ylim(0 - max / 10, max)
    ax.legend()

    return ax


def plot_test_set_predictions(
    results: dict,
    ncols: int = 3,
    CV: int = 0,
    alpha=1.0,
    xlabel: Optional[str] = None,
    ylabel: Optional[str] = None,
):
    """Plot a matrix of predictions

    Parameters
    ----------
    results : dict
        Dictionary with the results
    ncols : int, optional
        Number of colmns in the plot, by default 3
    CV : int, optional
        Which folds of predictions are going to be plotted, by default 0
    alpha : float, optional
        Opacity of the predicted curves, by default 1.0
    xlabel : Optional[str], optional
        Xlabel, by default None
    ylabel : Optional[str], optional
        YLabel, by default None

    Return
    ------
    fig, ax:
        Figure and axis
    """

    def linear_to_subindices(i, ncols):
        row = int(i / ncols)
        col = i % ncols
        return row, col

    init = False
    for model_name in results.keys():

        lives_model = split_lives(
            results[model_name][CV]["true"], results[model_name][CV]["predicted"]
        )
        NROW = math.ceil(len(lives_model) / ncols)
        if not init:
            fig, ax = plt.subplots(NROW, ncols, figsize=(25, 25))

        for i, life in enumerate(lives_model):
            row, col = linear_to_subindices(i, ncols)
            if not init:
                ax[row, col].plot(life.time, life.y_true, label="True")
            ax[row, col].plot(life.time, life.y_pred, label=model_name, alpha=alpha)
            if xlabel is not None:
                ax[row, col].set_xlabel(xlabel)
            if ylabel is not None:
                ax[row, col].set_ylabel(ylabel)
        init = True
    for j in range(len(lives_model), NROW * ncols):
        row, col = linear_to_subindices(j, ncols)
        fig.delaxes(ax[row, col])

    for a in ax.flatten():
        a.legend()
    return fig, ax<|MERGE_RESOLUTION|>--- conflicted
+++ resolved
@@ -8,15 +8,6 @@
 import seaborn as sns
 from temporis.dataset.transformed import TransformedDataset
 from rul_pm.graphics.utils.curly_brace import curlyBrace
-<<<<<<< HEAD
-from rul_pm.results.results import (FittedLife, compute_sample_weight,
-                                    models_cv_results, split_lives,
-                                    unexpected_breaks, unexploited_lifetime)
-from sklearn.metrics import mean_absolute_error as mae
-from sklearn.metrics import mean_squared_error as mse
-from temporis.dataset.ts_dataset import AbstractTimeSeriesDataset
-from temporis.iterators.iterators import TimeSeriesDatasetIterator
-=======
 from rul_pm.results.results import (
     FittedLife,
     models_cv_results,
@@ -24,7 +15,6 @@
     unexpected_breaks,
     unexploited_lifetime,
 )
->>>>>>> 62ff0175
 
 
 
