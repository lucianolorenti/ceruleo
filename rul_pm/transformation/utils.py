from sklearn.pipeline import FeatureUnion, _fit_transform_one, _transform_one
from scipy import sparse
from joblib import Parallel, delayed
import numpy as np
import pandas as pd
from sklearn.base import BaseEstimator, TransformerMixin
import numpy as np
import pandas as pd

from sklearn.pipeline import FeatureUnion, _fit_transform_one, _transform_one
from scipy import sparse

class PandasToNumpy(BaseEstimator, TransformerMixin):
    def fit(self, X, y=None):
        return self

    def transform(self, X):
        return X.values


class TargetIdentity(BaseEstimator, TransformerMixin):
    def fit(self, X, y=None):
        return self

    def transform(self, X):
        if len(X.shape) > 1:
            return X.iloc[:, -1].values
        else:
            return X.values


class IdentityTransformer(BaseEstimator, TransformerMixin):
    def __init__(self):
        pass

    def fit(self, input_array, y=None):
        return self

    def transform(self, input_array, y=None):
        if isinstance(input_array, pd.DataFrame):
            return input_array.copy()
        else:
            return input_array*1


class PandasTransformerWrapper(BaseEstimator, TransformerMixin):
    def __init__(self, transformer):
        self.transformer = transformer

    def fit(self, X, y=None):

        if not isinstance(X, pd.DataFrame):
            raise ValueError('Input array must be a data frame')
        self.transformer.fit(X)
        return self

    def transform(self, X, y=None):
        if not isinstance(X, pd.DataFrame):
            raise ValueError('Input array must be a data frame')
        return pd.DataFrame(self.transformer.transform(X), columns=X.columns)


<<<<<<< HEAD
=======



>>>>>>> a7905f77
class PandasFeatureUnion(FeatureUnion):
    def fit_transform(self, X, y=None, **fit_params):
        self._validate_transformers()
        result = [
            _fit_transform_one(
                transformer=trans,
                X=X,
                y=y,
                weight=weight,
                **fit_params)
            for name, trans, weight in self._iter()]
        
        if not result:
            # All transformers are None
            return np.zeros((X.shape[0], 0))
        Xs, transformers = zip(*result)
        self._update_transformer_list(transformers)
        
        if any(sparse.issparse(f) for f in Xs):
            Xs = sparse.hstack(Xs).tocsr()
        else:
            Xs = self.merge_dataframes_by_column(Xs)
        return Xs

    def merge_dataframes_by_column(self, Xs):  
        X = pd.concat(Xs, axis="columns", copy=False, ignore_index=True)
        names = []
        for Xs, (name, trans, weight) in zip(Xs, self._iter()):
            for n in Xs.columns:
                names.append(f'{name}_{n}')
        X.columns = names
        
        return X

    def transform(self, X):
        Xs = [_transform_one(
                transformer=trans,
                X=X,
                y=None,
                weight=weight)
            for name, trans, weight in self._iter()]        
        if not Xs:
            # All transformers are None
            return np.zeros((X.shape[0], 0))
        if any(sparse.issparse(f) for f in Xs):
            Xs = sparse.hstack(Xs).tocsr()
        else:
            Xs = self.merge_dataframes_by_column(Xs)
        return Xs<|MERGE_RESOLUTION|>--- conflicted
+++ resolved
@@ -1,14 +1,10 @@
-from sklearn.pipeline import FeatureUnion, _fit_transform_one, _transform_one
-from scipy import sparse
-from joblib import Parallel, delayed
 import numpy as np
 import pandas as pd
+from joblib import Parallel, delayed
+from scipy import sparse
 from sklearn.base import BaseEstimator, TransformerMixin
-import numpy as np
-import pandas as pd
+from sklearn.pipeline import FeatureUnion, _fit_transform_one, _transform_one
 
-from sklearn.pipeline import FeatureUnion, _fit_transform_one, _transform_one
-from scipy import sparse
 
 class PandasToNumpy(BaseEstimator, TransformerMixin):
     def fit(self, X, y=None):
@@ -60,12 +56,6 @@
         return pd.DataFrame(self.transformer.transform(X), columns=X.columns)
 
 
-<<<<<<< HEAD
-=======
-
-
-
->>>>>>> a7905f77
 class PandasFeatureUnion(FeatureUnion):
     def fit_transform(self, X, y=None, **fit_params):
         self._validate_transformers()
@@ -77,36 +67,36 @@
                 weight=weight,
                 **fit_params)
             for name, trans, weight in self._iter()]
-        
+
         if not result:
             # All transformers are None
             return np.zeros((X.shape[0], 0))
         Xs, transformers = zip(*result)
         self._update_transformer_list(transformers)
-        
+
         if any(sparse.issparse(f) for f in Xs):
             Xs = sparse.hstack(Xs).tocsr()
         else:
             Xs = self.merge_dataframes_by_column(Xs)
         return Xs
 
-    def merge_dataframes_by_column(self, Xs):  
+    def merge_dataframes_by_column(self, Xs):
         X = pd.concat(Xs, axis="columns", copy=False, ignore_index=True)
         names = []
         for Xs, (name, trans, weight) in zip(Xs, self._iter()):
             for n in Xs.columns:
                 names.append(f'{name}_{n}')
         X.columns = names
-        
+
         return X
 
     def transform(self, X):
         Xs = [_transform_one(
-                transformer=trans,
-                X=X,
-                y=None,
-                weight=weight)
-            for name, trans, weight in self._iter()]        
+            transformer=trans,
+            X=X,
+            y=None,
+            weight=weight)
+            for name, trans, weight in self._iter()]
         if not Xs:
             # All transformers are None
             return np.zeros((X.shape[0], 0))
