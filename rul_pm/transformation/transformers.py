import copy
import logging

import numpy as np
from rul_pm.transformation.features.generation import OneHotCategoricalPandas
from rul_pm.transformation.features.selection import (
    ByNameFeatureSelector, DiscardByNameFeatureSelector,
    NullProportionSelector, PandasNullProportionSelector,
    PandasVarianceThreshold)
from rul_pm.transformation.imputers import (MedianImputer, NaNRemovalImputer,
                                            PandasMedianImputer)
from rul_pm.transformation.outliers import IQROutlierRemover
from rul_pm.transformation.utils import PandasToNumpy, TargetIdentity
from sklearn.base import BaseEstimator, TransformerMixin
from sklearn.compose import ColumnTransformer
from sklearn.pipeline import FeatureUnion, Pipeline
from sklearn.preprocessing import OneHotEncoder, RobustScaler
from sklearn.utils.validation import check_is_fitted

logger = logging.getLogger(__name__)

RESAMPLER_STEP_NAME = 'resampler'


def simple_pipeline(features=[], to_numpy: bool = True):
    return Pipeline(steps=[
        ('initial_selection', ByNameFeatureSelector(features)),
        ('to_numpy', PandasToNumpy() if to_numpy else 'passthrough')
    ])


def step_is_not_missing(step):
    return (step if step is not None else 'passthrough')


def step_if_argument_is_not_missing(cls, param):
    return (cls(param) if param is not None else 'passthrough')


def transformation_pipeline(outlier=None, numerical_imputer=None, scaler=None, resampler=None,
                            features=None, discard=None, locater=None,
                            final=None, categoricals=[], numerical_generator=None,
                            variance_threshold=0, min_null_proportion=0.5,
                            output_df=False, discard_at_end=[]):
    def categorial_pipeline():
        return Pipeline(
            steps=[
                ('imputer', PandasMedianImputer()),
                ('dummy', OneHotCategoricalPandas(categoricals))
            ])

    def numericals_pipeline():
        return Pipeline(
            steps=[
                ('generator', step_is_not_missing(numerical_generator)),
                ('outlier_removal', step_is_not_missing(outlier)),
                ('scaler', step_is_not_missing(scaler)),
                ('NullProportionSelector', step_if_argument_is_not_missing(
                    PandasNullProportionSelector, min_null_proportion)),
                ('selector', step_if_argument_is_not_missing(
                    PandasVarianceThreshold, variance_threshold)),
<<<<<<< HEAD
                ('imputer', numerical_imputer),
=======
                ('imputer', numerical_imputer),                
>>>>>>> f1a527d3
                ('final', step_is_not_missing(final))
            ])
    if features is not None and discard is not None:
        raise ValueError(
            'Features and discard cannot be setted at the same time')
    selector = 'passthrough'
    if features is not None:
        selector = ByNameFeatureSelector(features)
        if len(categoricals) > 0:
            categoricals = set(features).intersection(set(categoricals))
    if discard is not None:
        selector = DiscardByNameFeatureSelector(discard)

    if len(features) > 0 and len(categoricals) > 0:
        main_step = ColumnTransformer([
            ("numerical_transformation", numericals_pipeline(), features),
            ("categorical_transformation", categorial_pipeline(), categoricals)
        ])
    else:
        main_step = Pipeline(steps=[
            ('selector', selector),
            ('transform', numericals_pipeline())
        ])

    return Pipeline(steps=[
        (RESAMPLER_STEP_NAME, step_is_not_missing(resampler)),
        ('main_step', main_step),
        ('locater', step_is_not_missing(locater)),
        ('drop_life_column', DiscardByNameFeatureSelector(features=['life']+discard_at_end)),
        ('to_numpy', PandasToNumpy() if not output_df else 'passthrough')
    ])


def step_set_enable(transformer, step_name, enabled):
    if not (isinstance(transformer, Pipeline)):
        return
    for (name, step) in transformer.steps:
        if name == step_name and not isinstance(step, str) and step is not None:
            step.enabled = enabled


def transformer_info(transformer):
    if isinstance(transformer, Pipeline):
        return [(name, transformer_info(step))
                for name, step in transformer.steps]
    elif isinstance(transformer, TransformerMixin):
        return transformer.__dict__


class Transformer:
    """
    Transform each life

    Parameters
    ----------
    target_column : str
                    Column name with the target. Usually where the RUL resides
    time_feature: str
                  Column name of the timestamp feature
    transformerX: TransformerMixin,
                  Transformer that will be applied to the life data
    transformerY: TransformerMixin default: TargetIdentity()
                  Transformer that will be applied to the target.
    disable_resampling_when_fitting: bool = True
                                     Wether to disable the resampling when the model is being fit.
                                     This can reduce the memory requirements when fitting
    """

    def __init__(self,
                 target_column: str,
                 transformerX: TransformerMixin,
                 time_feature: str = None,
                 transformerY: TransformerMixin = TargetIdentity(),
                 disable_resampling_when_fitting: bool = True):
        self.transformerX = transformerX
        self.transformerY = transformerY
        self.target_column = target_column
        self.features = None
        self.time_feature = time_feature
        self.disable_resampling_when_fitting = disable_resampling_when_fitting

    def _process_selected_features(self):
        if self.transformerX['selector'] is not None:
            selected_columns = (self.transformerX['selector'].get_support(
                indices=True))
            self.features = [self.features[i] for i in selected_columns]

    def clone(self):
        return copy.deepcopy(self)

    def fit(self, dataset, proportion=1.0):
        logger.info('Fitting Transformer')
        df = dataset.toPandas(proportion)
        self.fitX(df)
        self.fitY(df)

        self.minimal_df = df.head(n=2)
        X = self.transformerX.transform()
        self.number_of_features_ = X.shape[1]
        self.fitted_ = True
        return self

    def fitX(self, df):
        if self.disable_resampling_when_fitting:
            step_set_enable(self.transformerX, RESAMPLER_STEP_NAME, False)
        self.original_columns = df.columns
        self.transformerX.fit(df)
        step_set_enable(self.transformerX, RESAMPLER_STEP_NAME, True)

    def _target(self, df):
        if self.time_feature is not None:
            if isinstance(self.target_column, list):
                select_features = [self.time_feature] + self.target_column
            else:
                select_features = [self.time_feature,  self.target_column]
            return df[select_features]
        else:
            return df[[self.target_column]]

    def fitY(self, df):
        if self.disable_resampling_when_fitting:
            step_set_enable(self.transformerY, RESAMPLER_STEP_NAME, False)
        self.transformerY.fit(self._target(df))
        step_set_enable(self.transformerY, RESAMPLER_STEP_NAME, True)

    def transform(self, df):
        check_is_fitted(self, 'fitted_')
        return (self.transformX(df), self.transformY(df))

    def transformY(self, df):
        return np.squeeze(
            self.transformerY.transform(self._target(df)))

    def transformX(self, df):
        return self.transformerX.transform(df)

    def columns(self):
        pass

    @property
    def n_features(self):
        return self.number_of_features_


    def column_names(self):
        temp = self.transformerX.steps[-1]
        self.transformerX.steps[-1] = ('empty', 'passthrough')
        cnames =  self.transformerX.transform(self.minimal_df).columns.values
        self.transformerX.steps[-1] = temp
        return cnames

    def description(self):
        return {
            'target_column': self.target_column,
            'features': self.features,
            'transformerX': transformer_info(self.transformerX),
            'transformerY': transformer_info(self.transformerY),
        }


class SimpleTransformer(Transformer):
    def __init__(self, target_column: str, time_feature: str = None, to_numpy: bool = True):
        super().__init__(target_column, simple_pipeline(to_numpy=to_numpy),
                         transformerY=TargetIdentity(), time_feature=time_feature, disable_resampling_when_fitting=True)<|MERGE_RESOLUTION|>--- conflicted
+++ resolved
@@ -59,11 +59,7 @@
                     PandasNullProportionSelector, min_null_proportion)),
                 ('selector', step_if_argument_is_not_missing(
                     PandasVarianceThreshold, variance_threshold)),
-<<<<<<< HEAD
                 ('imputer', numerical_imputer),
-=======
-                ('imputer', numerical_imputer),                
->>>>>>> f1a527d3
                 ('final', step_is_not_missing(final))
             ])
     if features is not None and discard is not None:
@@ -92,7 +88,8 @@
         (RESAMPLER_STEP_NAME, step_is_not_missing(resampler)),
         ('main_step', main_step),
         ('locater', step_is_not_missing(locater)),
-        ('drop_life_column', DiscardByNameFeatureSelector(features=['life']+discard_at_end)),
+        ('drop_life_column', DiscardByNameFeatureSelector(
+            features=['life']+discard_at_end)),
         ('to_numpy', PandasToNumpy() if not output_df else 'passthrough')
     ])
 
@@ -207,11 +204,10 @@
     def n_features(self):
         return self.number_of_features_
 
-
     def column_names(self):
         temp = self.transformerX.steps[-1]
         self.transformerX.steps[-1] = ('empty', 'passthrough')
-        cnames =  self.transformerX.transform(self.minimal_df).columns.values
+        cnames = self.transformerX.transform(self.minimal_df).columns.values
         self.transformerX.steps[-1] = temp
         return cnames
 
