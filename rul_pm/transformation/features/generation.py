import copy
import logging

import numpy as np
import pandas as pd
from rul_pm.transformation.utils import PandasToNumpy, TargetIdentity
from sklearn.base import BaseEstimator, TransformerMixin
from sklearn.compose import ColumnTransformer
from sklearn.pipeline import FeatureUnion, Pipeline
from sklearn.preprocessing import OneHotEncoder, RobustScaler
from sklearn.utils.validation import check_is_fitted

logger = logging.getLogger(__name__)


class LifeCumSum(BaseEstimator, TransformerMixin):
    def __init__(self, columns=None, life_id_col='life'):
        self.life_id_col = life_id_col
        self.columns = columns

    def fit(self, X, y=None):
        return self

    def transform(self, X):
        X = X.copy()
        for c in self.columns:
            X.loc[:, f'{c}_cumsum'] = 0
        for life in X[self.life_id_col].unique():
            data = X[X[self.life_id_col] == life]
            data_columns = (data[self.columns]
                            .astype('int')
                            .cumsum())
            for c in self.columns:
                X.loc[X[self.life_id_col] == life,
                      f'{c}_cumsum'] = data_columns[c]
        return X


class Diff(BaseEstimator, TransformerMixin):
    def __init__(self, ignored=[]):        
        self.ignored = ignored

    def fit(self, X, y=None):
        return self

    def transform(self, X):
        
        X_ignored = None
        columns = X.columns
        if len(self.ignored) > 0:
            X_ignored = X[self.ignored] 
            columns = [f for f in X.columns if f not in self.ignored]
        X_new = X[columns].diff().fillna(0)
        X_new.columns = [f'{f}_diff' for f in columns]
        if X_ignored is not None:
            columns = X_new.columns.values.tolist() + X_ignored.columns.values.tolist()
            X_new =  pd.concat((X_new, X_ignored), axis='columns', ignore_index=True)
            X_new.columns = columns
        return X_new

class LifeExceededCumSum(BaseEstimator, TransformerMixin):
    def __init__(self, columns=None,  life_id_col='life', lambda_=0.5):
        self.lambda_ = lambda_
        self.UCL = None
        self.LCL = None
        self.life_id_col = life_id_col
        self.columns = columns

    def fit(self, X, y=None):
        if self.columns is None:
            self.columns = set(X.columns.values) - set(['life'])
        mean = np.nanmean(X[self.columns], axis=0)
        s = np.sqrt(self.lambda_ / (2-self.lambda_)) * \
            np.nanstd(X[self.columns], axis=0)
        self.UCL = mean + 3*s
        self.LCL = mean - 3*s
        return self

    def transform(self, X):
        
        
        cnames = [f'{c}_cumsum' for c in self.columns]
        new_X = pd.DataFrame({}, columns=cnames, index=X.index)            
        for life in X[self.life_id_col].unique():
            data = X[X[self.life_id_col] == life]
            data_columns = data[self.columns]
            mask = (
                (data_columns < (self.LCL)) |
                (data_columns > (self.UCL))
            )
            df_cumsum = mask.astype('int').cumsum()
            for c in self.columns:
                new_X.loc[
                    X[self.life_id_col] == life,
                    f'{c}_cumsum'] = df_cumsum[c]

        return new_X


class OneHotCategoricalPandas(BaseEstimator, TransformerMixin):
    def __init__(self, features):
        self.features = features

    def fit(self, X, y=None):
        self.columns = [c for c in X.columns if c in self.features]
        self.enconder = OneHotEncoder(
            handle_unknown='ignore', sparse=False).fit(X[self.columns])
        logger.info(f'Categorical featuers {self.columns}')
        return self

    def transform(self, X, y=None):
        return self.enconder.transform(X[self.columns])

<<<<<<< HEAD
=======

class LowPassFilter(BaseEstimator, TransformerMixin):
    def __init__(self, freq):
        self.freq = freq

    def fit(self):
        return self

    def transform(self, X, y):
        series = TimeSeries(train_dataset[ds][fff[idx]].fillna(0).values)

        ax.plot(series.lowpass(self.freq))


class RollingMean(BaseEstimator, TransformerMixin):
    def __init__(self, window):
        self.window = window

    def fit(self):
        return self

    def transform(self, X, y=None):
        return X.rolling(self.window).mean().fillna(0)


class RollingStd(BaseEstimator, TransformerMixin):

    def __init__(self, window):
        self.window = window

    def fit(self):
        return self

    def transform(self, X, y=None):
        return X.rolling(self.window).std().fillna(0)


class RollingRootMeanSquare(BaseEstimator, TransformerMixin):

    def __init__(self, window):
        self.window = window

    def fit(self):
        return self

    def transform(self, X, y=None):
        return (X.pow(2)
                .rolling(self.window)
                .apply(lambda x: np.sqrt(x.mean()))
                .fillna(0))


class RollingSquareMeanRootedAbsoluteAmplitude(BaseEstimator, TransformerMixin):
    """
    Remaining Useful Life Prediction Based on aBi-directional LSTM Neural Network
    """

    def __init__(self, window):
        self.window = window

    def fit(self):
        return self

    def transform(self, X, y=None):
        return (X.abs()
                .sqrt()
                .rolling(self.window)
                .apply(lambda x: x.mean()**2)
                .fillna(0))


class RollingPeakValue(BaseEstimator, TransformerMixin):
    """
    Remaining Useful Life Prediction Based on aBi-directional LSTM Neural Network
    """

    def __init__(self, window):
        self.window = window

    def fit(self, X, y=None):
        return self

    def transform(self, X, y=None):
        def peak_value(data):
            k = len(data)
            return np.sum((data - data.mean())**4) / ((k - 1) * data.std()**4)
        return (X
                .rolling(self.window)
                .apply(peak_value)
                .fillna(0))


class HighAndLowFrequencies(BaseEstimator, TransformerMixin):
    def __init__(self, window):
        self.window = window 

    def fit(self, X, y=None):
        return self

    def _high(self, Zxx, t):
        Zxxa = np.where(np.abs(Zxx)>= t, Zxx, 0)
        _, xreca = istft(Zxxa, fs)
        return xreca

    def _low(self, Zxx, t):
        Zxxa = np.where(np.abs(Zxx) <= t, Zxx, 0)
        _, xreca = istft(Zxxa, fs)
        return xreca


    def transform(self, X, y=None):
        cnames = [f'{c}_high' for c in self.columns]
        cnames.extend([f'{c}_low' for c in self.columns])
        new_X = pd.DataFrame({}, columns=cnames, index=X.index)    
        for c in self.columns:            
            f, t, Zxx = stft(X[c], nperseg=self.window)
            t = np.mean(np.abs(Zxx))*5
            new_X.loc[:, f'{c}_high'] = self._high(Zxx, t)
            new_X.loc[:, f'{c}_low'] = self._low(Zxx, t)
        return new_X
>>>>>>> fb56e160
<|MERGE_RESOLUTION|>--- conflicted
+++ resolved
@@ -111,8 +111,6 @@
     def transform(self, X, y=None):
         return self.enconder.transform(X[self.columns])
 
-<<<<<<< HEAD
-=======
 
 class LowPassFilter(BaseEstimator, TransformerMixin):
     def __init__(self, freq):
@@ -233,4 +231,3 @@
             new_X.loc[:, f'{c}_high'] = self._high(Zxx, t)
             new_X.loc[:, f'{c}_low'] = self._low(Zxx, t)
         return new_X
->>>>>>> fb56e160
